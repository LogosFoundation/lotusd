--- conflicted
+++ resolved
@@ -1,24 +1,7 @@
-<<<<<<< HEAD
-# Lotus 0.23.7 Release Notes
+# Lotus 1.0.2 Release Notes
 
-Lotus version 0.23.7 is now available from:
+Lotus version 1.0.2 is now available from:
 
   <https://givelotus.org/software/>
 
-This release includes the following features and fixes:
--
--
-=======
-# Bitcoin ABC 0.23.8 Release Notes
-
-Bitcoin ABC version 0.23.8 is now available from:
-
-  <https://download.bitcoinabc.org/0.23.8/>
-
-This release includes the following features and fixes:
- - Add a new option `-networkactive` to enable all P2P network activity
-   (default 1). To start a node offline, you can provide
-   `-networkactive=0` or `-nonetworkactive`.
- - The deprecated `setexcessiveblock` RPC has been removed and is no longer
-   available. The `-excessiveblocksize` option should be used instead.
->>>>>>> ceaedd2f
+This release includes the following features and fixes: