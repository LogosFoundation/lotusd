--- conflicted
+++ resolved
@@ -77,62 +77,37 @@
         self.nodes[1].generatetoaddress(101, ADDRESS_WATCHONLY)
         self.sync_all()
 
-<<<<<<< HEAD
-        assert_equal(self.nodes[0].getbalances()['mine']['trusted'], SUBSIDY)
-        assert_equal(self.nodes[0].getwalletinfo()['balance'], SUBSIDY)
-        assert_equal(self.nodes[1].getbalances()['mine']['trusted'], SUBSIDY)
-
-        assert_equal(self.nodes[0].getbalances()['watchonly']['immature'],
-                     100 * SUBSIDY)
-        assert 'watchonly' not in self.nodes[1].getbalances()
-
-        assert_equal(self.nodes[0].getbalance(), SUBSIDY)
-        assert_equal(self.nodes[1].getbalance(), SUBSIDY)
+        if not self.options.descriptors:
+            # Tests legacy watchonly behavior which is not present (and does not
+            # need to be tested) in descriptor wallets
+            assert_equal(self.nodes[0].getbalances()['mine']['trusted'], SUBSIDY)
+            assert_equal(self.nodes[0].getwalletinfo()['balance'], SUBSIDY)
+            assert_equal(self.nodes[1].getbalances()['mine']['trusted'], SUBSIDY)
+
+            assert_equal(self.nodes[0].getbalances()['watchonly']['immature'],
+                         100 * SUBSIDY)
+            assert 'watchonly' not in self.nodes[1].getbalances()
+
+            assert_equal(self.nodes[0].getbalance(), SUBSIDY)
+            assert_equal(self.nodes[1].getbalance(), SUBSIDY)
 
         self.log.info("Test getbalance with different arguments")
         assert_equal(self.nodes[0].getbalance("*"), SUBSIDY)
         assert_equal(self.nodes[0].getbalance("*", 1), SUBSIDY)
-        assert_equal(self.nodes[0].getbalance("*", 1, True), 2 * SUBSIDY)
+
         assert_equal(self.nodes[0].getbalance(minconf=1), SUBSIDY)
-        assert_equal(
-            self.nodes[0].getbalance(
-                minconf=0,
-                include_watchonly=True),
-            2 * SUBSIDY)
-=======
-        if not self.options.descriptors:
-            # Tests legacy watchonly behavior which is not present (and does not
-            # need to be tested) in descriptor wallets
-            assert_equal(self.nodes[0].getbalances()['mine']['trusted'],
-                         50000000)
-            assert_equal(self.nodes[0].getwalletinfo()['balance'], 50000000)
-            assert_equal(self.nodes[1].getbalances()['mine']['trusted'],
-                         50000000)
-
-            assert_equal(self.nodes[0].getbalances()['watchonly']['immature'],
-                         5000000000)
-            assert 'watchonly' not in self.nodes[1].getbalances()
-
-            assert_equal(self.nodes[0].getbalance(), 50000000)
-            assert_equal(self.nodes[1].getbalance(), 50000000)
-
-        self.log.info("Test getbalance with different arguments")
-        assert_equal(self.nodes[0].getbalance("*"), 50000000)
-        assert_equal(self.nodes[0].getbalance("*", 1), 50000000)
-        assert_equal(self.nodes[0].getbalance(minconf=1), 50000000)
 
         if not self.options.descriptors:
             assert_equal(self.nodes[0].getbalance(minconf=0,
                                                   include_watchonly=True),
-                         100_000_000)
-            assert_equal(self.nodes[0].getbalance("*", 1, True), 100_000_000)
+                         2 * SUBSIDY)
+            assert_equal(self.nodes[0].getbalance("*", 1, True), 2 * SUBSIDY)
         else:
             assert_equal(self.nodes[0].getbalance(minconf=0,
                                                   include_watchonly=True),
-                         50_000_000)
-            assert_equal(self.nodes[0].getbalance("*", 1, True), 50_000_000)
-
->>>>>>> fa7a44f7
+                         SUBSIDY)
+            assert_equal(self.nodes[0].getbalance("*", 1, True), SUBSIDY)
+
         assert_equal(
             self.nodes[1].getbalance(
                 minconf=0,
@@ -213,13 +188,9 @@
                                             'trusted': Decimal('0E-6'),
                                             # Doesn't include output of node
                                             # 0's send since it was spent
-<<<<<<< HEAD
                                             'untrusted_pending': SUBSIDY - Decimal('20') - fee_node_1}}
-=======
-                                            'untrusted_pending': Decimal('30000000.0') - fee_node_1}}
             if self.options.descriptors:
                 del expected_balances_0["watchonly"]
->>>>>>> fa7a44f7
             assert_equal(self.nodes[0].getbalances(), expected_balances_0)
             assert_equal(self.nodes[1].getbalances(), expected_balances_1)
             # getbalance without any arguments includes unconfirmed transactions, but not untrusted transactions
@@ -293,13 +264,8 @@
         # dynamically loading the wallet.
         before = self.nodes[1].getbalances()['mine']['untrusted_pending']
         dst = self.nodes[1].getnewaddress()
-<<<<<<< HEAD
-        self.nodes[1].unloadwallet('')
+        self.nodes[1].unloadwallet(self.default_wallet_name)
         self.nodes[0].sendtoaddress(dst, 10)
-=======
-        self.nodes[1].unloadwallet(self.default_wallet_name)
-        self.nodes[0].sendtoaddress(dst, 100000)
->>>>>>> fa7a44f7
         self.sync_all()
         self.nodes[1].loadwallet(self.default_wallet_name)
         after = self.nodes[1].getbalances()['mine']['untrusted_pending']
