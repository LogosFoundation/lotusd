--- conflicted
+++ resolved
@@ -6,14 +6,8 @@
 import struct
 from decimal import Decimal
 
-<<<<<<< HEAD
 from test_framework.address import ADDRESS_ECREG_UNSPENDABLE as ADDRESS_WATCHONLY
 from test_framework.blocktools import SUBSIDY
-=======
-from test_framework.address import (
-    ADDRESS_ECREG_UNSPENDABLE as ADDRESS_WATCHONLY,
-)
->>>>>>> a331135a
 from test_framework.test_framework import BitcoinTestFramework
 from test_framework.util import (
     assert_equal,
