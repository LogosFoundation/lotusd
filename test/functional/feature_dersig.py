--- conflicted
+++ resolved
@@ -59,24 +59,7 @@
         tip = self.nodes[0].getbestblockhash()
         block_time = self.nodes[0].getblockheader(tip)['mediantime'] + 1
         block = create_block(
-<<<<<<< HEAD
             int(tip, 16), create_coinbase(DERSIG_HEIGHT), DERSIG_HEIGHT, block_time)
-=======
-            int(tip, 16), create_coinbase(DERSIG_HEIGHT), block_time)
-        block.nVersion = 2
-        block.rehash()
-        block.solve()
-
-        with self.nodes[0].assert_debug_log(expected_msgs=['{}, bad-version(0x00000002)'.format(block.hash)]):
-            peer.send_and_ping(msg_block(block))
-            assert_equal(self.nodes[0].getbestblockhash(), tip)
-            peer.sync_with_ping()
-
-        self.log.info(
-            "Test that transactions with non-DER signatures cannot appear in a block")
-        block.nVersion = 3
-
->>>>>>> c3ff3d05
         spendtx = create_transaction(self.nodes[0], self.coinbase_txids[1],
                                      self.nodeaddress, amount=1.0, vout=1)
         unDERify(spendtx)
