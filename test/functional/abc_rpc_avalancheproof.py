--- conflicted
+++ resolved
@@ -328,15 +328,9 @@
 
         # Orphan the proof by sending the stake
         raw_tx = node.createrawtransaction(
-<<<<<<< HEAD
             [{"txid": stakes[-1]["txid"], "vout": 1}],
-            {ADDRESS_BCHREG_UNSPENDABLE: stakes[-1]
+            {ADDRESS_ECREG_UNSPENDABLE: stakes[-1]
                 ["amount"] - Decimal('0.01')}
-=======
-            [{"txid": stakes[-1]["txid"], "vout": 0}],
-            {ADDRESS_ECREG_UNSPENDABLE: stakes[-1]
-                ["amount"] - Decimal('10000')}
->>>>>>> 471fa6e3
         )
         signed_tx = node.signrawtransactionwithkey(raw_tx, [addrkey0.key])
         node.sendrawtransaction(signed_tx["hex"])
