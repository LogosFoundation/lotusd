#!/usr/bin/env python3
# Copyright (c) 2014-2019 The Bitcoin Core developers
# Distributed under the MIT software license, see the accompanying
# file COPYING or http://www.opensource.org/licenses/mit-license.php.
"""Test the wallet."""
from decimal import Decimal

from test_framework.blocktools import SUBSIDY
from test_framework.messages import FromHex, CTransaction
from test_framework.test_framework import BitcoinTestFramework
from test_framework.util import (
    assert_array_result,
    assert_equal,
    assert_fee_amount,
    assert_raises_rpc_error,
    connect_nodes,
    count_bytes,
    wait_until,
)
from test_framework.wallet_util import test_address


class WalletTest(BitcoinTestFramework):
    def set_test_params(self):
        self.num_nodes = 4
        self.setup_clean_chain = True
        self.extra_args = [
            ["-acceptnonstdtxn=1"],
        ] * self.num_nodes
        self.supports_cli = False

    def skip_test_if_missing_module(self):
        self.skip_if_no_wallet()

    def setup_network(self):
        self.setup_nodes()
        # Only need nodes 0-2 running at start of test
        self.stop_node(3)
        connect_nodes(self.nodes[0], self.nodes[1])
        connect_nodes(self.nodes[1], self.nodes[2])
        connect_nodes(self.nodes[0], self.nodes[2])
        self.sync_all(self.nodes[0:3])

    def check_fee_amount(self, curr_balance,
                         balance_with_fee, fee_per_byte, tx_size):
        """Return curr_balance after asserting the fee was in range"""
        fee = balance_with_fee - curr_balance
        assert_fee_amount(fee, tx_size, fee_per_byte * 1000)
        return curr_balance

    def run_test(self):
        # Check that there's no UTXO on none of the nodes
        assert_equal(len(self.nodes[0].listunspent()), 0)
        assert_equal(len(self.nodes[1].listunspent()), 0)
        assert_equal(len(self.nodes[2].listunspent()), 0)

        self.log.info("Mining blocks...")

        self.nodes[0].generate(1)

        walletinfo = self.nodes[0].getwalletinfo()
        assert_equal(walletinfo['immature_balance'], SUBSIDY)
        assert_equal(walletinfo['balance'], 0)

        self.sync_all(self.nodes[0:3])
        self.nodes[1].generate(101)
        self.sync_all(self.nodes[0:3])

        assert_equal(self.nodes[0].getbalance(), SUBSIDY)
        assert_equal(self.nodes[1].getbalance(), SUBSIDY)
        assert_equal(self.nodes[2].getbalance(), 0)

        # Check that only first and second nodes have UTXOs
        utxos = self.nodes[0].listunspent()
        assert_equal(len(utxos), 1)
        assert_equal(len(self.nodes[1].listunspent()), 1)
        assert_equal(len(self.nodes[2].listunspent()), 0)

        self.log.info("test gettxout")
        confirmed_txid, confirmed_index = utxos[0]["txid"], utxos[0]["vout"]
        # First, outputs that are unspent both in the chain and in the
        # mempool should appear with or without include_mempool
        txout = self.nodes[0].gettxout(
            txid=confirmed_txid, n=confirmed_index, include_mempool=False)
        assert_equal(txout['value'], SUBSIDY)
        txout = self.nodes[0].gettxout(
            txid=confirmed_txid, n=confirmed_index, include_mempool=True)
        assert_equal(txout['value'], SUBSIDY)

        # Send 110 Lotus from 0 to 2 using sendtoaddress call.
        self.nodes[0].sendtoaddress(self.nodes[2].getnewaddress(), Decimal('110'))
        mempool_txid = self.nodes[0].sendtoaddress(
            self.nodes[2].getnewaddress(), Decimal('100'))

        self.log.info("test gettxout (second part)")
        # utxo spent in mempool should be visible if you exclude mempool
        # but invisible if you include mempool
        txout = self.nodes[0].gettxout(confirmed_txid, confirmed_index, False)
        assert_equal(txout['value'], SUBSIDY)
        txout = self.nodes[0].gettxout(confirmed_txid, confirmed_index, True)
        assert txout is None
        # new utxo from mempool should be invisible if you exclude mempool
        # but visible if you include mempool
        txout = self.nodes[0].gettxout(mempool_txid, 0, False)
        assert txout is None
        txout1 = self.nodes[0].gettxout(mempool_txid, 0, True)
        txout2 = self.nodes[0].gettxout(mempool_txid, 1, True)
        # note the mempool tx will have randomly assigned indices
        # but 100 Lotus will go to node2 and the rest will go to node0
        balance = self.nodes[0].getbalance()
        assert_equal(set([txout1['value'], txout2['value']]),
                     set([Decimal('100'), balance]))
        walletinfo = self.nodes[0].getwalletinfo()
        assert_equal(walletinfo['immature_balance'], 0)

        # Have node0 mine a block, thus it will collect its own fee.
        self.nodes[0].generate(1)
        self.sync_all(self.nodes[0:3])

        # Exercise locking of unspent outputs
        unspent_0 = self.nodes[2].listunspent()[0]
        unspent_0 = {"txid": unspent_0["txid"], "vout": unspent_0["vout"]}
        assert_raises_rpc_error(-8, "Invalid parameter, expected locked output",
                                self.nodes[2].lockunspent, True, [unspent_0])
        self.nodes[2].lockunspent(False, [unspent_0])
        assert_raises_rpc_error(-8, "Invalid parameter, output already locked",
                                self.nodes[2].lockunspent, False, [unspent_0])
<<<<<<< HEAD
        assert_raises_rpc_error(-4, "Insufficient funds",
                                self.nodes[2].sendtoaddress, self.nodes[2].getnewaddress(), Decimal('200'))
=======
        assert_raises_rpc_error(-6, "Insufficient funds",
                                self.nodes[2].sendtoaddress, self.nodes[2].getnewaddress(), 20000000)
>>>>>>> 51eafd40
        assert_equal([unspent_0], self.nodes[2].listlockunspent())
        self.nodes[2].lockunspent(True, [unspent_0])
        assert_equal(len(self.nodes[2].listlockunspent()), 0)
        assert_raises_rpc_error(-8, "txid must be of length 64 (not 34, for '0000000000000000000000000000000000')",
                                self.nodes[2].lockunspent, False,
                                [{"txid": "0000000000000000000000000000000000", "vout": 0}])
        assert_raises_rpc_error(-8, "txid must be hexadecimal string (not 'ZZZ0000000000000000000000000000000000000000000000000000000000000')",
                                self.nodes[2].lockunspent, False,
                                [{"txid": "ZZZ0000000000000000000000000000000000000000000000000000000000000", "vout": 0}])
        assert_raises_rpc_error(-8, "Invalid parameter, unknown transaction",
                                self.nodes[2].lockunspent, False,
                                [{"txid": "0000000000000000000000000000000000000000000000000000000000000000", "vout": 0}])
        assert_raises_rpc_error(-8, "Invalid parameter, vout index out of bounds",
                                self.nodes[2].lockunspent, False, [{"txid": unspent_0["txid"], "vout": 999}])

        # An output should be unlocked when spent
        unspent_0 = self.nodes[1].listunspent()[0]
        self.nodes[1].lockunspent(False, [unspent_0])
        tx = self.nodes[1].createrawtransaction(
            [unspent_0], {self.nodes[1].getnewaddress(): Decimal('100')})
        tx = self.nodes[1].fundrawtransaction(tx)['hex']
        tx = self.nodes[1].signrawtransactionwithwallet(tx)["hex"]
        self.nodes[1].sendrawtransaction(tx)
        assert_equal(len(self.nodes[1].listlockunspent()), 0)

        # Have node1 generate 100 blocks (so node0 can recover the fee)
        self.nodes[1].generate(100)
        self.sync_all(self.nodes[0:3])

        # node0 should end up with 520 Lotus in block rewards plus fees, but
        # minus the 210 plus fees sent to node2 and the burnt fees.
        burned_fees = Decimal('0.000225')
        assert_equal(self.nodes[0].getbalance(), 2 * SUBSIDY - Decimal('210') - burned_fees)
        assert_equal(self.nodes[2].getbalance(), Decimal('210'))

        # Node0 should have two unspent outputs.
        # Create a couple of transactions to send them to node2, submit them through
        # node1, and make sure both node0 and node2 pick them up properly:
        node0utxos = self.nodes[0].listunspent(1)
        assert_equal(len(node0utxos), 2)

        # create both transactions
        txns_to_send = []
        for utxo in node0utxos:
            inputs = []
            outputs = {}
            inputs.append({"txid": utxo["txid"], "vout": utxo["vout"]})
            outputs[self.nodes[2].getnewaddress()] = utxo["amount"] - Decimal('10')
            raw_tx = self.nodes[0].createrawtransaction(inputs, outputs)
            txns_to_send.append(
                self.nodes[0].signrawtransactionwithwallet(raw_tx))

        # Have node 1 (miner) send the transactions
        self.nodes[1].sendrawtransaction(
            hexstring=txns_to_send[0]["hex"], maxfeerate=0)
        self.nodes[1].sendrawtransaction(
            hexstring=txns_to_send[1]["hex"], maxfeerate=0)

        # Have node1 mine a block to confirm transactions:
        self.nodes[1].generate(1)
        self.sync_all(self.nodes[0:3])

        assert_equal(self.nodes[0].getbalance(), 0)
        burned_fees = Decimal('0.000225')
        assert_equal(self.nodes[2].getbalance(), 2 * SUBSIDY - Decimal('20') - burned_fees)

        # Verify that a spent output cannot be locked anymore
        spent_0 = {"txid": node0utxos[0]["txid"],
                   "vout": node0utxos[0]["vout"]}
        assert_raises_rpc_error(-8, "Invalid parameter, expected unspent output",
                                self.nodes[0].lockunspent, False, [spent_0])

        # Send 100 Lotus normal
        old_balance = self.nodes[2].getbalance()
        address = self.nodes[0].getnewaddress("test")
        fee_per_byte = Decimal('0.1') / 1000
        self.nodes[2].settxfee(fee_per_byte * 1000)
        txid = self.nodes[2].sendtoaddress(address, Decimal('100'), "", "", False)
        self.nodes[2].generate(1)
        self.sync_all(self.nodes[0:3])
        ctx = FromHex(CTransaction(),
                      self.nodes[2].gettransaction(txid)['hex'])

        node_2_bal = self.check_fee_amount(self.nodes[2].getbalance(), old_balance - Decimal('100'),
                                           fee_per_byte, ctx.billable_size())
        assert_equal(self.nodes[0].getbalance(), Decimal('100'))

        # Send 100 Lotus with subtract fee from amount
        txid = self.nodes[2].sendtoaddress(address, Decimal('100'), "", "", True)
        self.nodes[2].generate(1)
        self.sync_all(self.nodes[0:3])
        node_2_bal -= Decimal('100')
        assert_equal(self.nodes[2].getbalance(), node_2_bal)
        node_0_bal = self.check_fee_amount(self.nodes[0].getbalance(), Decimal('200'),
            fee_per_byte, count_bytes(self.nodes[2].gettransaction(txid)['hex']))

        # Sendmany 100 Lotus
        txid = self.nodes[2].sendmany('', {address: Decimal('100')}, 0, "", [])
        self.nodes[2].generate(1)
        self.sync_all(self.nodes[0:3])
        node_0_bal += Decimal('100')
        ctx = FromHex(CTransaction(),
                      self.nodes[2].gettransaction(txid)['hex'])
        node_2_bal = self.check_fee_amount(self.nodes[2].getbalance(
        ), node_2_bal - Decimal('100'), fee_per_byte, ctx.billable_size())
        assert_equal(self.nodes[0].getbalance(), node_0_bal)

        # Sendmany 100 Lotus with subtract fee from amount
        txid = self.nodes[2].sendmany('', {address: Decimal('100')}, 0, "", [address])
        self.nodes[2].generate(1)
        self.sync_all(self.nodes[0:3])
        node_2_bal -= Decimal('100')
        assert_equal(self.nodes[2].getbalance(), node_2_bal)
        ctx = FromHex(CTransaction(),
                      self.nodes[2].gettransaction(txid)['hex'])
        node_0_bal = self.check_fee_amount(self.nodes[0].getbalance(
        ), node_0_bal + Decimal('100'), fee_per_byte, ctx.billable_size())

        self.start_node(3, self.extra_args[3])
        connect_nodes(self.nodes[0], self.nodes[3])
        self.sync_all()

        # check if we can list zero value tx as available coins
        # 1. create raw_tx
        # 2. hex-changed one output to 0.0
        # 3. sign and send
        # 4. check if recipient (node0) can list the zero value tx
        usp = self.nodes[1].listunspent(
            query_options={'minimumAmount': str(SUBSIDY - Decimal('0.2'))})[0]
        inputs = [{"txid": usp['txid'], "vout": usp['vout']}]
        outputs = {self.nodes[1].getnewaddress(): SUBSIDY - Decimal('0.2'),
                   self.nodes[0].getnewaddress(): Decimal('1111')}

        rawTx = self.nodes[1].createrawtransaction(inputs, outputs).replace(
            "c0833842", "00000000")  # replace 1111 with 0.0 (int32)
        signed_raw_tx = self.nodes[1].signrawtransactionwithwallet(rawTx)
        decoded_raw_tx = self.nodes[1].decoderawtransaction(
            signed_raw_tx['hex'])
        zero_value_txid = decoded_raw_tx['txid']
        self.nodes[1].sendrawtransaction(signed_raw_tx['hex'])

        self.sync_all()
        self.nodes[1].generate(1)  # mine a block
        self.sync_all()

        # zero value tx must be in listunspents output
        unspent_txs = self.nodes[0].listunspent()
        found = False
        for uTx in unspent_txs:
            if uTx['txid'] == zero_value_txid:
                found = True
                assert_equal(uTx['amount'], Decimal('0'))
        assert found

        # do some -walletbroadcast tests
        self.stop_nodes()
        self.start_node(0, self.extra_args[0] + ["-walletbroadcast=0"])
        self.start_node(1, self.extra_args[1] + ["-walletbroadcast=0"])
        self.start_node(2, self.extra_args[2] + ["-walletbroadcast=0"])
        connect_nodes(self.nodes[0], self.nodes[1])
        connect_nodes(self.nodes[1], self.nodes[2])
        connect_nodes(self.nodes[0], self.nodes[2])
        self.sync_all(self.nodes[0:3])

        txid_not_broadcast = self.nodes[0].sendtoaddress(
            self.nodes[2].getnewaddress(), Decimal('20'))
        tx_obj_not_broadcast = self.nodes[0].gettransaction(txid_not_broadcast)
        self.nodes[1].generate(1)  # mine a block, tx should not be in there
        self.sync_all(self.nodes[0:3])
        # should not be changed because tx was not broadcasted
        assert_equal(self.nodes[2].getbalance(), node_2_bal)

        # now broadcast from another node, mine a block, sync, and check the
        # balance
        self.nodes[1].sendrawtransaction(tx_obj_not_broadcast['hex'])
        self.nodes[1].generate(1)
        self.sync_all(self.nodes[0:3])
        node_2_bal += Decimal('20')
        tx_obj_not_broadcast = self.nodes[0].gettransaction(txid_not_broadcast)
        assert_equal(self.nodes[2].getbalance(), node_2_bal)

        # create another tx
        txid_not_broadcast = self.nodes[0].sendtoaddress(
            self.nodes[2].getnewaddress(), Decimal('20'))

        # restart the nodes with -walletbroadcast=1
        self.stop_nodes()
        self.start_node(0, self.extra_args[0])
        self.start_node(1, self.extra_args[1])
        self.start_node(2, self.extra_args[2])
        connect_nodes(self.nodes[0], self.nodes[1])
        connect_nodes(self.nodes[1], self.nodes[2])
        connect_nodes(self.nodes[0], self.nodes[2])
        self.sync_blocks(self.nodes[0:3])

        self.nodes[0].generate(1)
        self.sync_blocks(self.nodes[0:3])
        node_2_bal += Decimal('20')

        # tx should be added to balance because after restarting the nodes tx
        # should be broadcasted
        assert_equal(self.nodes[2].getbalance(), node_2_bal)

        # send a tx with value in a string (PR#6380 +)
        txid = self.nodes[0].sendtoaddress(self.nodes[2].getnewaddress(), "200")
        tx_obj = self.nodes[0].gettransaction(txid)
        assert_equal(tx_obj['amount'], Decimal('-200'))

        txid = self.nodes[0].sendtoaddress(
            self.nodes[2].getnewaddress(), "0.01")
        tx_obj = self.nodes[0].gettransaction(txid)
        assert_equal(tx_obj['amount'], Decimal('-0.01'))

        # check if JSON parser can handle scientific notation in strings
        txid = self.nodes[0].sendtoaddress(
            self.nodes[2].getnewaddress(), "1e-2")
        tx_obj = self.nodes[0].gettransaction(txid)
        assert_equal(tx_obj['amount'], Decimal('-0.01'))

        # General checks for errors from incorrect inputs
        # This will raise an exception because the amount is negative
        assert_raises_rpc_error(-3,
                                "Amount out of range",
                                self.nodes[0].sendtoaddress,
                                self.nodes[2].getnewaddress(),
                                "-1")

        # This will raise an exception because the amount type is wrong
        assert_raises_rpc_error(-3, "Invalid amount",
                                self.nodes[0].sendtoaddress, self.nodes[2].getnewaddress(), "1f-2")

        # This will raise an exception since generate does not accept a string
        assert_raises_rpc_error(-1, "not an integer",
                                self.nodes[0].generate, "200")

        # This will raise an exception for the invalid private key format
        assert_raises_rpc_error(-5,
                                "Invalid private key encoding",
                                self.nodes[0].importprivkey,
                                "invalid")

        # This will raise an exception for importing an address with the PS2H
        # flag
        temp_address = self.nodes[1].getnewaddress()
        assert_raises_rpc_error(-5,
                                "Cannot use the p2sh flag with an address - use a script instead",
                                self.nodes[0].importaddress,
                                temp_address,
                                "label",
                                False,
                                True)

        # This will raise an exception for attempting to dump the private key
        # of an address you do not own
        assert_raises_rpc_error(-4,
                                "Private key for address",
                                self.nodes[0].dumpprivkey,
                                temp_address)

        # This will raise an exception for attempting to get the private key of
        # an invalid Bitcoin address
        assert_raises_rpc_error(-5,
                                "Invalid Bitcoin address",
                                self.nodes[0].dumpprivkey,
                                "invalid")

        # This will raise an exception for attempting to set a label for an
        # invalid Bitcoin address
        assert_raises_rpc_error(-5,
                                "Invalid Bitcoin address",
                                self.nodes[0].setlabel,
                                "invalid address",
                                "label")

        # This will raise an exception for importing an invalid address
        assert_raises_rpc_error(-5,
                                "Invalid Bitcoin address or script",
                                self.nodes[0].importaddress,
                                "invalid")

        # This will raise an exception for attempting to import a pubkey that
        # isn't in hex
        assert_raises_rpc_error(-5,
                                "Pubkey must be a hex string",
                                self.nodes[0].importpubkey,
                                "not hex")

        # This will raise an exception for importing an invalid pubkey
        assert_raises_rpc_error(-5,
                                "Pubkey is not a valid public key",
                                self.nodes[0].importpubkey,
                                "5361746f736869204e616b616d6f746f")

        # Import address and private key to check correct behavior of spendable unspents
        # 1. Send some coins to generate new UTXO
        address_to_import = self.nodes[2].getnewaddress()
        txid = self.nodes[0].sendtoaddress(address_to_import, 1)
        self.nodes[0].generate(1)
        self.sync_all(self.nodes[0:3])

        # 2. Import address from node2 to node1
        self.nodes[1].importaddress(address_to_import)

        # 3. Validate that the imported address is watch-only on node1
        assert self.nodes[1].getaddressinfo(address_to_import)["iswatchonly"]

        # 4. Check that the unspents after import are not spendable
        assert_array_result(self.nodes[1].listunspent(),
                            {"address": address_to_import},
                            {"spendable": False})

        # 5. Import private key of the previously imported address on node1
        priv_key = self.nodes[2].dumpprivkey(address_to_import)
        self.nodes[1].importprivkey(priv_key)

        # 6. Check that the unspents are now spendable on node1
        assert_array_result(self.nodes[1].listunspent(),
                            {"address": address_to_import},
                            {"spendable": True})

        # Mine a block from node0 to an address from node1
        coinbase_addr = self.nodes[1].getnewaddress()
        block_hash = self.nodes[0].generatetoaddress(1, coinbase_addr)[0]
        coinbase_txid = self.nodes[0].getblock(block_hash)['tx'][0]
        self.sync_all(self.nodes[0:3])

        # Check that the txid and balance is found by node1
        self.nodes[1].gettransaction(coinbase_txid)

        # check if wallet or blockchain maintenance changes the balance
        self.sync_all(self.nodes[0:3])
        blocks = self.nodes[0].generate(2)
        self.sync_all(self.nodes[0:3])
        balance_nodes = [self.nodes[i].getbalance() for i in range(3)]
        block_count = self.nodes[0].getblockcount()

        # Check modes:
        #   - True: unicode escaped as \u....
        #   - False: unicode directly as UTF-8
        for mode in [True, False]:
            self.nodes[0].rpc.ensure_ascii = mode
            # unicode check: Basic Multilingual Plane, Supplementary Plane
            # respectively
            for label in [u'рыба', u'𝅘𝅥𝅯']:
                addr = self.nodes[0].getnewaddress()
                self.nodes[0].setlabel(addr, label)
                test_address(self.nodes[0], addr, labels=[label])
                assert label in self.nodes[0].listlabels()
        # restore to default
        self.nodes[0].rpc.ensure_ascii = True

        # maintenance tests
        maintenance = [
            '-rescan',
            '-reindex',
            '-zapwallettxes=1',
            '-zapwallettxes=2',
        ]
        chainlimit = 6
        for m in maintenance:
            self.log.info("check " + m)
            self.stop_nodes()
            # set lower ancestor limit for later
            self.start_node(
                0, self.extra_args[0] + [m, "-limitancestorcount=" + str(chainlimit)])
            self.start_node(
                1, self.extra_args[1] + [m, "-limitancestorcount=" + str(chainlimit)])
            self.start_node(
                2, self.extra_args[2] + [m, "-limitancestorcount=" + str(chainlimit)])
            if m == '-reindex':
                # reindex will leave rpc warm up "early"; Wait for it to finish
                wait_until(lambda: [block_count] * 3 ==
                           [self.nodes[i].getblockcount() for i in range(3)])
            assert_equal(balance_nodes, [
                         self.nodes[i].getbalance() for i in range(3)])

        # Exercise listsinceblock with the last two blocks
        coinbase_tx_1 = self.nodes[0].listsinceblock(blocks[0])
        assert_equal(coinbase_tx_1["lastblock"], blocks[1])
        assert_equal(len(coinbase_tx_1["transactions"]), 1)
        assert_equal(coinbase_tx_1["transactions"][0]["blockhash"], blocks[1])
        assert_equal(len(self.nodes[0].listsinceblock(
            blocks[1])["transactions"]), 0)

        # ==Check that wallet prefers to use coins that don't exceed mempool li

        # Get all non-zero utxos together
        chain_addrs = [self.nodes[0].getnewaddress(
        ), self.nodes[0].getnewaddress()]
        singletxid = self.nodes[0].sendtoaddress(
            chain_addrs[0], self.nodes[0].getbalance(), "", "", True)
        self.nodes[0].generate(1)
        node0_balance = self.nodes[0].getbalance()
        # Split into two chains
        rawtx = self.nodes[0].createrawtransaction([{"txid": singletxid, "vout": 0}], {
                                                   chain_addrs[0]: node0_balance / 2 - Decimal('1'), chain_addrs[1]: node0_balance / 2 - Decimal('1')})
        signedtx = self.nodes[0].signrawtransactionwithwallet(rawtx)
        singletxid = self.nodes[0].sendrawtransaction(
            hexstring=signedtx["hex"], maxfeerate=0)
        self.nodes[0].generate(1)

        # Make a long chain of unconfirmed payments without hitting mempool limit
        # Each tx we make leaves only one output of change on a chain 1 longer
        # Since the amount to send is always much less than the outputs, we only ever need one output
        # So we should be able to generate exactly chainlimit txs for each
        # original output
        sending_addr = self.nodes[1].getnewaddress()
        txid_list = []
        for i in range(chainlimit * 2):
            txid_list.append(self.nodes[0].sendtoaddress(
                sending_addr, Decimal('0.01')))
        assert_equal(self.nodes[0].getmempoolinfo()['size'], chainlimit * 2)
        assert_equal(len(txid_list), chainlimit * 2)

        # Without walletrejectlongchains, we will still generate a txid
        # The tx will be stored in the wallet but not accepted to the mempool
        extra_txid = self.nodes[0].sendtoaddress(
            sending_addr, Decimal('0.01'))
        assert extra_txid not in self.nodes[0].getrawmempool()
        assert extra_txid in [tx["txid"]
                              for tx in self.nodes[0].listtransactions()]
        self.nodes[0].abandontransaction(extra_txid)
        total_txs = len(self.nodes[0].listtransactions("*", 99999))

        # Try with walletrejectlongchains
        # Double chain limit but require combining inputs, so we pass
        # SelectCoinsMinConf
        self.stop_node(0)
        self.start_node(0,
                        self.extra_args[0] + ["-walletrejectlongchains",
                                              "-limitancestorcount=" + str(2 * chainlimit)])

        # wait until the wallet has submitted all transactions to the mempool
        wait_until(
            lambda: len(
                self.nodes[0].getrawmempool()) == chainlimit *
            2)

        node0_balance = self.nodes[0].getbalance()
        # With walletrejectlongchains we will not create the tx and store it in
        # our wallet.
<<<<<<< HEAD
        assert_raises_rpc_error(-4, "Transaction has too long of a mempool chain",
                                self.nodes[0].sendtoaddress, sending_addr, node0_balance - Decimal('1'))
=======
        assert_raises_rpc_error(-6, "Transaction has too long of a mempool chain",
                                self.nodes[0].sendtoaddress, sending_addr, node0_balance - Decimal('10000'))
>>>>>>> 51eafd40

        # Verify nothing new in wallet
        assert_equal(total_txs, len(
            self.nodes[0].listtransactions("*", 99999)))

        # Test getaddressinfo on external address. Note that these addresses
        # are taken from disablewallet.py
        assert_raises_rpc_error(-5, "Invalid address",
                                self.nodes[0].getaddressinfo, "3J98t1WpEZ73CNmQviecrnyiWrnqRhWNLy")
        address_info = self.nodes[0].getaddressinfo(
            "mneYUmWYsuk7kySiURxCi3AGxrAqZxLgPZ")
        assert_equal(address_info['address'],
                     "ecregtest:qp8rs4qyd3aazk22eyzwg7fmdfzmxm02pyprkfhvm4")
        assert_equal(address_info["scriptPubKey"],
                     "76a9144e3854046c7bd1594ac904e4793b6a45b36dea0988ac")
        assert not address_info["ismine"]
        assert not address_info["iswatchonly"]
        assert not address_info["isscript"]
        assert not address_info["ischange"]

        # Test getaddressinfo 'ischange' field on change address.
        self.nodes[0].generate(1)
        destination = self.nodes[1].getnewaddress()
        txid = self.nodes[0].sendtoaddress(destination, 0.123)
        tx = self.nodes[0].decoderawtransaction(
            self.nodes[0].gettransaction(txid)['hex'])
        output_addresses = [vout['scriptPubKey']['addresses'][0]
                            for vout in tx["vout"]]
        assert len(output_addresses) > 1
        for address in output_addresses:
            ischange = self.nodes[0].getaddressinfo(address)['ischange']
            assert_equal(ischange, address != destination)
            if ischange:
                change = address
        self.nodes[0].setlabel(change, 'foobar')
        assert_equal(self.nodes[0].getaddressinfo(change)['ischange'], False)

        # Test gettransaction response with different arguments.
        self.log.info(
            "Testing gettransaction response with different arguments...")
        self.nodes[0].setlabel(change, 'baz')
        baz = self.nodes[0].listtransactions(label="baz", count=1)[0]
        expected_receive_vout = {"label": "baz",
                                 "address": baz["address"],
                                 "amount": baz["amount"],
                                 "category": baz["category"],
                                 "vout": baz["vout"]}
        expected_fields = frozenset({'amount',
                                     'confirmations',
                                     'details',
                                     'fee',
                                     'hex',
                                     'time',
                                     'timereceived',
                                     'trusted',
                                     'txid',
                                     'walletconflicts'})
        verbose_field = "decoded"
        expected_verbose_fields = expected_fields | {verbose_field}

        self.log.debug("Testing gettransaction response without verbose")
        tx = self.nodes[0].gettransaction(txid=txid)
        assert_equal(set([*tx]), expected_fields)
        assert_array_result(
            tx["details"], {
                "category": "receive"}, expected_receive_vout)

        self.log.debug(
            "Testing gettransaction response with verbose set to False")
        tx = self.nodes[0].gettransaction(txid=txid, verbose=False)
        assert_equal(set([*tx]), expected_fields)
        assert_array_result(
            tx["details"], {
                "category": "receive"}, expected_receive_vout)

        self.log.debug(
            "Testing gettransaction response with verbose set to True")
        tx = self.nodes[0].gettransaction(txid=txid, verbose=True)
        assert_equal(set([*tx]), expected_verbose_fields)
        assert_array_result(
            tx["details"], {
                "category": "receive"}, expected_receive_vout)
        assert_equal(
            tx[verbose_field],
            self.nodes[0].decoderawtransaction(
                tx["hex"]))


if __name__ == '__main__':
    WalletTest().main()<|MERGE_RESOLUTION|>--- conflicted
+++ resolved
@@ -125,13 +125,8 @@
         self.nodes[2].lockunspent(False, [unspent_0])
         assert_raises_rpc_error(-8, "Invalid parameter, output already locked",
                                 self.nodes[2].lockunspent, False, [unspent_0])
-<<<<<<< HEAD
-        assert_raises_rpc_error(-4, "Insufficient funds",
+        assert_raises_rpc_error(-6, "Insufficient funds",
                                 self.nodes[2].sendtoaddress, self.nodes[2].getnewaddress(), Decimal('200'))
-=======
-        assert_raises_rpc_error(-6, "Insufficient funds",
-                                self.nodes[2].sendtoaddress, self.nodes[2].getnewaddress(), 20000000)
->>>>>>> 51eafd40
         assert_equal([unspent_0], self.nodes[2].listlockunspent())
         self.nodes[2].lockunspent(True, [unspent_0])
         assert_equal(len(self.nodes[2].listlockunspent()), 0)
@@ -573,13 +568,8 @@
         node0_balance = self.nodes[0].getbalance()
         # With walletrejectlongchains we will not create the tx and store it in
         # our wallet.
-<<<<<<< HEAD
-        assert_raises_rpc_error(-4, "Transaction has too long of a mempool chain",
+        assert_raises_rpc_error(-6, "Transaction has too long of a mempool chain",
                                 self.nodes[0].sendtoaddress, sending_addr, node0_balance - Decimal('1'))
-=======
-        assert_raises_rpc_error(-6, "Transaction has too long of a mempool chain",
-                                self.nodes[0].sendtoaddress, sending_addr, node0_balance - Decimal('10000'))
->>>>>>> 51eafd40
 
         # Verify nothing new in wallet
         assert_equal(total_txs, len(
