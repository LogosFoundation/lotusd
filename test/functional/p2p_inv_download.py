--- conflicted
+++ resolved
@@ -31,12 +31,9 @@
     assert_raises_rpc_error,
     wait_until,
 )
-<<<<<<< HEAD
 from test_framework.blocktools import SUBSIDY
 from decimal import Decimal
-=======
 from test_framework.wallet_util import bytes_to_wif
->>>>>>> 51eafd40
 
 import functools
 import time
