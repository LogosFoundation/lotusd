--- conflicted
+++ resolved
@@ -517,13 +517,8 @@
             ]
         )['address']
 
-<<<<<<< HEAD
-        # Send 1.2 BCH to msig addr.
+        # Send 120 XPI to msig addr.
         self.nodes[0].sendtoaddress(mSigObj, 120)
-=======
-        # Send 1,200,000 XEC to msig addr.
-        self.nodes[0].sendtoaddress(mSigObj, 1200000)
->>>>>>> 471fa6e3
         self.nodes[0].generate(1)
         self.sync_all()
 
