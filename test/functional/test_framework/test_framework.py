--- conflicted
+++ resolved
@@ -801,17 +801,12 @@
                     cache_node_dir, i))
             to_dir = get_datadir_path(self.options.tmpdir, i)
             shutil.copytree(cache_node_dir, to_dir)
-<<<<<<< HEAD
             # Overwrite port/rpcport in lotus.conf
-            initialize_datadir(self.options.tmpdir, i, self.chain)
-=======
-            # Overwrite port/rpcport in bitcoin.conf
             initialize_datadir(
                 self.options.tmpdir,
                 i,
                 self.chain,
                 self.disable_autoconnect)
->>>>>>> fa7a44f7
 
     def _initialize_chain_clean(self):
         """Initialize empty blockchain for use by the test.
