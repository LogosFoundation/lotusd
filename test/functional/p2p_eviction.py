#!/usr/bin/env python3
# Copyright (c) 2019 The Bitcoin Core developers
# Distributed under the MIT software license, see the accompanying
# file COPYING or http://www.opensource.org/licenses/mit-license.php.

""" Test node eviction logic

When the number of peers has reached the limit of maximum connections,
the next connecting inbound peer will trigger the eviction mechanism.
We cannot currently test the parts of the eviction logic that are based on
address/netgroup since in the current framework, all peers are connecting from
the same local address. See Issue #14210 for more info.
Therefore, this test is limited to the remaining protection criteria.
"""

import time

<<<<<<< HEAD
=======
from test_framework.avatools import AvaP2PInterface, create_coinbase_stakes
from test_framework.blocktools import create_block, create_coinbase
from test_framework.key import ECKey, bytes_to_wif
from test_framework.messages import (
    AvalancheProof,
    CTransaction,
    FromHex,
    msg_avaproof,
    msg_pong,
    msg_tx,
)
from test_framework.p2p import P2PDataStore, P2PInterface
>>>>>>> 6cc68478
from test_framework.test_framework import BitcoinTestFramework
from test_framework.p2p import P2PInterface, P2PDataStore
from test_framework.util import assert_equal, wait_until
from test_framework.blocktools import create_block, create_coinbase, prepare_block
from test_framework.messages import CTransaction, FromHex, msg_pong, msg_tx
from test_framework.txtools import pad_tx


class SlowP2PDataStore(P2PDataStore):
    def on_ping(self, message):
        time.sleep(0.1)
        self.send_message(msg_pong(message.nonce))


class SlowP2PInterface(P2PInterface):
    def on_ping(self, message):
        time.sleep(0.1)
        self.send_message(msg_pong(message.nonce))


class SlowAvaP2PInterface(AvaP2PInterface):
    def on_ping(self, message):
        time.sleep(0.1)
        self.send_message(msg_pong(message.nonce))


class P2PEvict(BitcoinTestFramework):
    def set_test_params(self):
        self.setup_clean_chain = True
        self.num_nodes = 1
<<<<<<< HEAD
        # The choice of maxconnections=32 results in a maximum of 21 inbound connections
        # (32 - 10 outbound - 1 feeler). 20 inbound peers are protected from eviction:
        # 4 by netgroup, 4 that sent us blocks, 4 that sent us transactions and
        # 8 via lowest ping time
        self.extra_args = [['-maxconnections=32', '-acceptnonstdtxn=1']]
=======
        # The choice of maxconnections=164 results in a maximum of 153 inbound
        # connections (164 - 10 outbound - 1 feeler). 152 inbound peers are
        # protected from eviction:
        # 4 by netgroup, 4 that sent us blocks, 4 that sent us proofs, 4 that
        # sent us transactions, 8 via lowest ping time, 128 with the best
        # avalanche availability score
        self.extra_args = [['-maxconnections=164', "-enableavalanche=1"]]
>>>>>>> 6cc68478

    def run_test(self):
        # peers that we expect to be protected from eviction
        protected_peers = set()
        current_peer = -1
        node = self.nodes[0]
        blocks = node.generatetoaddress(
            101, node.get_deterministic_priv_key().address)

        self.log.info(
            "Create 4 peers and protect them from eviction by sending us a block")
        for _ in range(4):
            block_peer = node.add_p2p_connection(SlowP2PDataStore())
            current_peer += 1
            block_peer.sync_with_ping()
            best_block = node.getbestblockhash()
            tip = int(best_block, 16)
            best_block_time = node.getblock(best_block)['time']
            block = create_block(
                tip,
                create_coinbase(
                    node.getblockcount() + 1),
                    node.getblockcount() + 1,
                    best_block_time + 1)
            prepare_block(block)
            block_peer.send_blocks_and_test([block], node, success=True)
            protected_peers.add(current_peer)

        self.log.info(
            "Create 4 peers and protect them from eviction by sending us a proof")
        privkey = ECKey()
        privkey.generate()
        pubkey = privkey.get_pubkey()

        stakes = create_coinbase_stakes(
            node, blocks, node.get_deterministic_priv_key().key)

        for i in range(4):
            proof_peer = node.add_p2p_connection(SlowP2PDataStore())
            current_peer += 1
            proof_peer.sync_with_ping()

            proof = node.buildavalancheproof(
                42, 2000000000, pubkey.get_bytes().hex(), [stakes[i]])

            avaproof_msg = msg_avaproof()
            avaproof_msg.proof = FromHex(AvalancheProof(), proof)
            proof_peer.send_message(avaproof_msg)
            protected_peers.add(current_peer)

        self.log.info(
            "Create 5 slow-pinging peers, making them eviction candidates")
        for _ in range(5):
            node.add_p2p_connection(SlowP2PInterface())
            current_peer += 1

        self.log.info(
            "Create 4 peers and protect them from eviction by sending us a tx")
        for i in range(4):
            txpeer = node.add_p2p_connection(SlowP2PInterface())
            current_peer += 1
            txpeer.sync_with_ping()

            prevtx = node.getblock(node.getblockhash(i + 1), 2)['tx'][0]
            rawtx = node.createrawtransaction(
                inputs=[{'txid': prevtx['txid'], 'vout': 1}],
                outputs=[
                    {node.get_deterministic_priv_key().address: 50 - 0.00125}],
            )
            sigtx = node.signrawtransactionwithkey(
                hexstring=rawtx,
                privkeys=[node.get_deterministic_priv_key().key],
                prevtxs=[{
                    'txid': prevtx['txid'],
                    'vout': 0,
                    'amount': prevtx['vout'][0]['value'],
                    'scriptPubKey': prevtx['vout'][0]['scriptPubKey']['hex'],
                }],
            )['hex']
            ctx = FromHex(CTransaction(), sigtx)
            pad_tx(ctx)
            txpeer.send_message(msg_tx(ctx))
            protected_peers.add(current_peer)

        self.log.info(
            "Create 8 peers and protect them from eviction by having faster pings")
        for _ in range(8):
            fastpeer = node.add_p2p_connection(P2PInterface())
            current_peer += 1
            wait_until(lambda: "ping" in fastpeer.last_message, timeout=10)

        self.log.info(
            "Create 128 peers and protect them from eviction by sending an avahello message")

        proof = node.buildavalancheproof(
            42, 2000000000, pubkey.get_bytes().hex(), [stakes[0]])
        proof_obj = FromHex(AvalancheProof(), proof)
        delegation = node.delegateavalancheproof(
            f"{proof_obj.limited_proofid:064x}",
            bytes_to_wif(privkey.get_bytes()),
            pubkey.get_bytes().hex(),
        )

        for _ in range(128):
            avapeer = node.add_p2p_connection(SlowAvaP2PInterface())
            current_peer += 1
            avapeer.sync_with_ping()
            avapeer.send_avahello(delegation, privkey)

        # Make sure by asking the node what the actual min pings are
        peerinfo = node.getpeerinfo()
        pings = {}
        for i in range(len(peerinfo)):
            pings[i] = peerinfo[i]['minping'] if 'minping' in peerinfo[i] else 1000000
        sorted_pings = sorted(pings.items(), key=lambda x: x[1])

        # Usually the 8 fast peers are protected. In rare case of unreliable pings,
        # one of the slower peers might have a faster min ping though.
        for i in range(8):
            protected_peers.add(sorted_pings[i][0])

        self.log.info("Create peer that triggers the eviction mechanism")
        node.add_p2p_connection(SlowP2PInterface())

        # One of the non-protected peers must be evicted. We can't be sure which one because
        # 4 peers are protected via netgroup, which is identical for all peers,
        # and the eviction mechanism doesn't preserve the order of identical
        # elements.
        evicted_peers = []
        for i in range(len(node.p2ps)):
            if not node.p2ps[i].is_connected:
                evicted_peers.append(i)

        self.log.info("Test that one peer was evicted")
        self.log.debug(
            "{} evicted peer: {}".format(
                len(evicted_peers),
                set(evicted_peers)))
        assert_equal(len(evicted_peers), 1)

        self.log.info("Test that no peer expected to be protected was evicted")
        self.log.debug(
            "{} protected peers: {}".format(
                len(protected_peers),
                protected_peers))
        assert evicted_peers[0] not in protected_peers


if __name__ == '__main__':
    P2PEvict().main()<|MERGE_RESOLUTION|>--- conflicted
+++ resolved
@@ -15,8 +15,6 @@
 
 import time
 
-<<<<<<< HEAD
-=======
 from test_framework.avatools import AvaP2PInterface, create_coinbase_stakes
 from test_framework.blocktools import create_block, create_coinbase
 from test_framework.key import ECKey, bytes_to_wif
@@ -29,7 +27,6 @@
     msg_tx,
 )
 from test_framework.p2p import P2PDataStore, P2PInterface
->>>>>>> 6cc68478
 from test_framework.test_framework import BitcoinTestFramework
 from test_framework.p2p import P2PInterface, P2PDataStore
 from test_framework.util import assert_equal, wait_until
@@ -60,21 +57,17 @@
     def set_test_params(self):
         self.setup_clean_chain = True
         self.num_nodes = 1
-<<<<<<< HEAD
-        # The choice of maxconnections=32 results in a maximum of 21 inbound connections
-        # (32 - 10 outbound - 1 feeler). 20 inbound peers are protected from eviction:
-        # 4 by netgroup, 4 that sent us blocks, 4 that sent us transactions and
-        # 8 via lowest ping time
-        self.extra_args = [['-maxconnections=32', '-acceptnonstdtxn=1']]
-=======
         # The choice of maxconnections=164 results in a maximum of 153 inbound
         # connections (164 - 10 outbound - 1 feeler). 152 inbound peers are
         # protected from eviction:
         # 4 by netgroup, 4 that sent us blocks, 4 that sent us proofs, 4 that
         # sent us transactions, 8 via lowest ping time, 128 with the best
         # avalanche availability score
-        self.extra_args = [['-maxconnections=164', "-enableavalanche=1"]]
->>>>>>> 6cc68478
+        self.extra_args = [[
+            "-maxconnections=164",
+            "-enableavalanche=1",
+            # OP_TRUE coinbases are non-standard.
+            "-acceptnonstdtxn=1"]]
 
     def run_test(self):
         # peers that we expect to be protected from eviction
