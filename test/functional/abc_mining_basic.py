--- conflicted
+++ resolved
@@ -6,37 +6,22 @@
 Tests for Bitcoin ABC mining RPCs
 """
 
-<<<<<<< HEAD
 from test_framework.blocktools import SUBSIDY
-=======
 from decimal import Decimal
 
->>>>>>> a331135a
 from test_framework.cdefs import (
     BLOCK_MAXBYTES_MAXSIGCHECKS_RATIO,
     DEFAULT_MAX_BLOCK_SIZE,
 )
-<<<<<<< HEAD
 from test_framework.messages import (
     COIN,
 )
-=======
-from test_framework.messages import XEC
->>>>>>> a331135a
 from test_framework.test_framework import BitcoinTestFramework
 from test_framework.util import (
     assert_equal,
     assert_greater_than_or_equal,
     connect_nodes,
 )
-
-<<<<<<< HEAD
-from decimal import Decimal
-=======
-AXION_ACTIVATION_TIME = 2000000600
-MINER_FUND_ADDR = 'ecregtest:pqnqv9lt7e5vjyp0w88zf2af0l92l8rxdgz0wv9ltl'
-MINER_FUND_LEGACY_ADDR = '2MviGxxFciGeWTgkUgYgjqehWt18c4ZsShd'
->>>>>>> a331135a
 
 
 class AbcMiningRPCTest(BitcoinTestFramework):
