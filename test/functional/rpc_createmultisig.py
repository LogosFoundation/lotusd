--- conflicted
+++ resolved
@@ -23,10 +23,6 @@
     assert_raises_rpc_error,
     assert_equal,
 )
-<<<<<<< HEAD
-from test_framework.key import ECPubKey
-=======
->>>>>>> 51eafd40
 
 
 class RpcCreateMultiSigTest(BitcoinTestFramework):
