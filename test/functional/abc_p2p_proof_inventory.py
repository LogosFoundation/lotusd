#!/usr/bin/env python3
# Copyright (c) 2021 The Bitcoin developers
# Distributed under the MIT software license, see the accompanying
# file COPYING or http://www.opensource.org/licenses/mit-license.php.
"""
Test proof inventory relaying
"""

from test_framework.avatools import (
    create_coinbase_stakes,
    get_proof_ids,
    wait_for_proof,
)
from test_framework.address import ADDRESS_ECREG_UNSPENDABLE
from test_framework.key import ECKey, bytes_to_wif
from test_framework.messages import (
    AvalancheProof,
    CInv,
    FromHex,
    MSG_AVA_PROOF,
    MSG_TYPE_MASK,
    msg_avaproof,
    msg_getdata,
)
from test_framework.p2p import (
    P2PInterface,
    p2p_lock,
)
from test_framework.test_framework import BitcoinTestFramework
from test_framework.util import (
    assert_equal,
    assert_greater_than,
    connect_nodes,
    wait_until,
)
from test_framework.blocktools import SUBSIDY

import time
from decimal import Decimal

# Broadcast reattempt occurs every 10 to 15 minutes
MAX_INITIAL_BROADCAST_DELAY = 15 * 60
# Delay to allow the node to respond to getdata requests
UNCONDITIONAL_RELAY_DELAY = 2 * 60


class ProofInvStoreP2PInterface(P2PInterface):
    def __init__(self):
        super().__init__()
        self.proof_invs_counter = 0

    def on_inv(self, message):
        for i in message.inv:
            if i.type & MSG_TYPE_MASK == MSG_AVA_PROOF:
                self.proof_invs_counter += 1


class ProofInventoryTest(BitcoinTestFramework):
    def set_test_params(self):
        self.num_nodes = 5
        self.extra_args = [['-enableavalanche=1',
                            '-avacooldown=0']] * self.num_nodes

    def gen_proof(self, node):
        blockhashes = node.generate(10)

        privkey = ECKey()
        privkey.generate()
        pubkey = privkey.get_pubkey()

        stakes = create_coinbase_stakes(
            node, blockhashes, node.get_deterministic_priv_key().key)
        proof_hex = node.buildavalancheproof(
            42, 2000000000, pubkey.get_bytes().hex(), stakes)

        return bytes_to_wif(privkey.get_bytes()), FromHex(
            AvalancheProof(), proof_hex)

    def test_send_proof_inv(self):
        self.log.info("Test sending a proof to our peers")

        node = self.nodes[0]

        for i in range(10):
            node.add_p2p_connection(ProofInvStoreP2PInterface())

        _, proof = self.gen_proof(node)
        assert node.sendavalancheproof(proof.serialize().hex())

        def proof_inv_found(peer):
            with p2p_lock:
                return peer.last_message.get(
                    "inv") and peer.last_message["inv"].inv[-1].hash == proof.proofid

        wait_until(lambda: all(proof_inv_found(i) for i in node.p2ps))

        self.log.info("Test that we don't send the same inv several times")

        extra_peer = ProofInvStoreP2PInterface()
        node.add_p2p_connection(extra_peer)

        # Send the same proof one more time
        node.sendavalancheproof(proof.serialize().hex())

        # Our new extra peer should receive it but not the others
        wait_until(lambda: proof_inv_found(extra_peer))
        assert all(p.proof_invs_counter == 1 for p in node.p2ps)

        # Send the proof again and force the send loop to be processed
        for peer in node.p2ps:
            node.sendavalancheproof(proof.serialize().hex())
            peer.sync_with_ping()

        assert all(p.proof_invs_counter == 1 for p in node.p2ps)

    def test_receive_proof(self):
        self.log.info("Test a peer is created on proof reception")

        node = self.nodes[0]
        _, proof = self.gen_proof(node)

        peer = node.add_p2p_connection(P2PInterface())

        msg = msg_avaproof()
        msg.proof = proof
        peer.send_message(msg)

        wait_until(lambda: proof.proofid in get_proof_ids(node))

        self.log.info("Test receiving a proof with missing utxo is orphaned")

        privkey = ECKey()
        privkey.generate()
        orphan_hex = node.buildavalancheproof(
            42, 2000000000, privkey.get_pubkey().get_bytes().hex(), [{
                'txid': '0' * 64,
                'vout': 0,
                'amount': 10e6,
                'height': 42,
                'iscoinbase': False,
                'privatekey': bytes_to_wif(privkey.get_bytes()),
            }]
        )

        orphan = FromHex(AvalancheProof(), orphan_hex)
        orphan_proofid = "{:064x}".format(orphan.proofid)

        msg = msg_avaproof()
        msg.proof = orphan
        peer.send_message(msg)

        wait_for_proof(node, orphan_proofid, expect_orphan=True)

    def test_ban_invalid_proof(self):
        node = self.nodes[0]
        _, bad_proof = self.gen_proof(node)
        bad_proof.stakes = []

        peer = node.add_p2p_connection(P2PInterface())

        msg = msg_avaproof()
        msg.proof = bad_proof
        with node.assert_debug_log([
            'Misbehaving',
            'invalid-avaproof',
        ]):
            peer.send_message(msg)
            peer.wait_for_disconnect()

    def test_proof_relay(self):
        # This test makes no sense with a single node !
        assert_greater_than(self.num_nodes, 1)

        def restart_nodes_with_proof(nodes=self.nodes):
            proofids = set()
            for i, node in enumerate(nodes):
                privkey, proof = self.gen_proof(node)
                proofids.add(proof.proofid)

                self.restart_node(node.index, self.extra_args[node.index] + [
                    "-avaproof={}".format(proof.serialize().hex()),
                    "-avamasterkey={}".format(privkey)
                ])

                # Connect a block to make the proof be added to our pool
                node.generate(1)
                wait_until(lambda: proof.proofid in get_proof_ids(node))

                [connect_nodes(node, n) for n in nodes[:i]]

            return proofids

        proofids = restart_nodes_with_proof(self.nodes)

        self.log.info("Nodes should eventually get the proof from their peer")
        self.sync_proofs()
        for node in self.nodes:
            assert_equal(set(get_proof_ids(node)), proofids)

    def test_manually_sent_proof(self):
        node0 = self.nodes[0]

        _, proof = self.gen_proof(node0)

        self.log.info(
            "Send a proof via RPC and check all the nodes download it")
        node0.sendavalancheproof(proof.serialize().hex())
        self.sync_proofs()

    def test_unbroadcast(self):
        self.log.info("Test broadcasting proofs")

        node = self.nodes[0]

        # Disconnect the other nodes, or they will request the proof and
        # invalidate the test
        [node.stop_node() for node in self.nodes[1:]]

        def add_peers(count):
            peers = []
            for i in range(count):
                peer = node.add_p2p_connection(ProofInvStoreP2PInterface())
                peer.wait_for_verack()
                peers.append(peer)
            return peers

        _, proof = self.gen_proof(node)
        proofid_hex = "{:064x}".format(proof.proofid)

        # Broadcast the proof
        peers = add_peers(3)
        assert node.sendavalancheproof(proof.serialize().hex())
        wait_for_proof(node, proofid_hex)

        def proof_inv_received(peers):
            with p2p_lock:
                return all(p.last_message.get(
                    "inv") and p.last_message["inv"].inv[-1].hash == proof.proofid for p in peers)

        wait_until(lambda: proof_inv_received(peers))

        # If no peer request the proof for download, the node should reattempt
        # broadcasting to all new peers after 10 to 15 minutes.
        peers = add_peers(3)
        node.mockscheduler(MAX_INITIAL_BROADCAST_DELAY + 1)
        peers[-1].sync_with_ping()
        wait_until(lambda: proof_inv_received(peers))

        # If at least one peer requests the proof, there is no more attempt to
        # broadcast it
        node.setmocktime(int(time.time()) + UNCONDITIONAL_RELAY_DELAY)
        msg = msg_getdata([CInv(t=MSG_AVA_PROOF, h=proof.proofid)])
        peers[-1].send_message(msg)

        # Give enough time for the node to broadcast the proof again
        peers = add_peers(3)
        node.mockscheduler(MAX_INITIAL_BROADCAST_DELAY + 1)
        peers[-1].sync_with_ping()

        assert not proof_inv_received(peers)

        self.log.info(
            "Proofs that become invalid should no longer be broadcasted")

        # Restart and add connect a new set of peers
        self.restart_node(0)

        # Broadcast the proof
        peers = add_peers(3)
        assert node.sendavalancheproof(proof.serialize().hex())
        wait_until(lambda: proof_inv_received(peers))

        # Sanity check our node knows the proof, and it is valid
        wait_for_proof(node, proofid_hex, expect_orphan=False)

        # Mature the utxo then spend it
        node.generate(100)
        utxo = proof.stakes[0].stake.utxo
        raw_tx = node.createrawtransaction(
            inputs=[{
                # coinbase
                "txid": "{:064x}".format(utxo.hash),
                "vout": utxo.n
            }],
<<<<<<< HEAD
            outputs={ADDRESS_BCHREG_UNSPENDABLE: SUBSIDY - Decimal('0.01')},
=======
            outputs={ADDRESS_ECREG_UNSPENDABLE: 25_000_000 - 250.00},
>>>>>>> 471fa6e3
        )
        signed_tx = node.signrawtransactionwithkey(
            hexstring=raw_tx,
            privkeys=[node.get_deterministic_priv_key().key],
        )
        node.sendrawtransaction(signed_tx['hex'])

        # Mine the tx in a block
        node.generate(1)

        # Wait for the proof to be orphaned
        wait_until(lambda: node.getrawavalancheproof(
            proofid_hex)["orphan"] is True)

        # It should no longer be broadcasted
        peers = add_peers(3)
        node.mockscheduler(MAX_INITIAL_BROADCAST_DELAY + 1)
        peers[-1].sync_with_ping()

        assert not proof_inv_received(peers)

    def run_test(self):
        self.test_send_proof_inv()
        self.test_receive_proof()
        self.test_ban_invalid_proof()
        self.test_proof_relay()
        self.test_manually_sent_proof()

        # Run this test last because it needs to disconnect the nodes
        self.test_unbroadcast()


if __name__ == '__main__':
    ProofInventoryTest().main()<|MERGE_RESOLUTION|>--- conflicted
+++ resolved
@@ -282,11 +282,7 @@
                 "txid": "{:064x}".format(utxo.hash),
                 "vout": utxo.n
             }],
-<<<<<<< HEAD
-            outputs={ADDRESS_BCHREG_UNSPENDABLE: SUBSIDY - Decimal('0.01')},
-=======
-            outputs={ADDRESS_ECREG_UNSPENDABLE: 25_000_000 - 250.00},
->>>>>>> 471fa6e3
+            outputs={ADDRESS_ECREG_UNSPENDABLE: SUBSIDY - Decimal('0.01')},
         )
         signed_tx = node.signrawtransactionwithkey(
             hexstring=raw_tx,
