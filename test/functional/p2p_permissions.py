--- conflicted
+++ resolved
@@ -175,11 +175,8 @@
         self.log.debug(
             "Check that node[1] will not send an invalid tx to node[0]")
         tx.vout[0].nValue += 1
-<<<<<<< HEAD
         tx.rehash()
         txid = tx.txid_hex
-=======
-        txid = tx.rehash()
         # Send the transaction twice. The first time, it'll be rejected by ATMP
         # because it conflicts with a mempool transaction. The second time,
         # it'll be in the recentRejects filter.
@@ -190,7 +187,6 @@
             reject_reason=f'{txid} from peer=0 was not accepted: '
                           f'txn-mempool-conflict',
         )
->>>>>>> fa7a44f7
         p2p_rebroadcast_wallet.send_txs_and_test(
             [tx],
             self.nodes[1],
