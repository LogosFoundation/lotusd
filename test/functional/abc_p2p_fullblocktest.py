--- conflicted
+++ resolved
@@ -191,11 +191,6 @@
         def get_spendable_output():
             return PreviousSpendableOutput(spendable_outputs.pop(0).vtx[0], 1)
 
-<<<<<<< HEAD
-        # move the tip back to a previous block
-        def tip(number):
-            self.tip = self.blocks[number]
-=======
         # adds transactions to the block and updates state
         def update_block(block_number, new_transactions):
             block = self.blocks[block_number]
@@ -212,7 +207,6 @@
                 del self.block_heights[old_sha256]
             self.blocks[block_number] = block
             return block
->>>>>>> c3ff3d05
 
         # shorthand for functions
         block = self.next_block
@@ -247,13 +241,8 @@
 
         # Reject oversized blocks with bad-blk-length error
         block(18, spend=out[17], block_size=self.excessive_block_size + 1)
-<<<<<<< HEAD
-        node.p2p.send_blocks_and_test(
+        peer.send_blocks_and_test(
             [self.tip], node, success=False, force_send=True, reject_reason='bad-blk-size')
-=======
-        peer.send_blocks_and_test(
-            [self.tip], node, success=False, reject_reason='bad-blk-length')
->>>>>>> c3ff3d05
 
         # Rewind bad block.
         self.tip = self.blocks[17]
