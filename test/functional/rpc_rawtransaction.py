--- conflicted
+++ resolved
@@ -361,13 +361,8 @@
         # use balance deltas instead of absolute values
         bal = self.nodes[2].getbalance()
 
-<<<<<<< HEAD
-        # send 1.2 BCH to msig adr
+        # send 120 XPI to msig adr
         txId = self.nodes[0].sendtoaddress(mSigObj, 120)
-=======
-        # send 1,200,000 XEC to msig adr
-        txId = self.nodes[0].sendtoaddress(mSigObj, 1200000)
->>>>>>> 471fa6e3
         self.sync_all()
         self.nodes[0].generate(1)
         self.sync_all()
@@ -612,18 +607,12 @@
 
         self.sync_all()
         inputs = [{"txid": txId, "vout": vout['n']}]
-<<<<<<< HEAD
         # Fee 10,000 satoshis, (1 - (10000 sat * 0.00000001 BCH/sat)) = 0.9999
         outputs = {self.nodes[0].getnewaddress(): Decimal('99.990000')}
-=======
-        # Fee 10,000 satoshis, (1,000,000 - (10000 sat * 0.01 XEC/sat)) =
-        # 999900
-        outputs = {self.nodes[0].getnewaddress(): Decimal("999900.00")}
->>>>>>> 471fa6e3
         rawTx = self.nodes[2].createrawtransaction(inputs, outputs)
         rawTxSigned = self.nodes[2].signrawtransactionwithwallet(rawTx)
         assert_equal(rawTxSigned['complete'], True)
-        # Fee 10,000 satoshis, ~200 b transaction, fee rate should land around 50 sat/byte = 500 XEC/kB
+        # Fee 10,000 satoshis, ~200 b transaction, fee rate should land around 50 sat/byte = .05 XPI/kB
         # Thus, testmempoolaccept should reject
         testres = self.nodes[2].testmempoolaccept(
             [rawTxSigned['hex']], 0.00050000)[0]
@@ -649,19 +638,13 @@
 
         self.sync_all()
         inputs = [{"txid": txId, "vout": vout['n']}]
-<<<<<<< HEAD
         # Fee 2,000,000 satoshis, (1 - (2000000 sat * 0.00000001 BCH/sat)) =
         # 0.98
         outputs = {self.nodes[0].getnewaddress(): Decimal('98.000000')}
-=======
-        # Fee 2,000,000 satoshis, (1,000,000 - (2,000,000 sat * 0.01 XEC/sat)) =
-        # 980000
-        outputs = {self.nodes[0].getnewaddress(): Decimal("980000.00")}
->>>>>>> 471fa6e3
         rawTx = self.nodes[2].createrawtransaction(inputs, outputs)
         rawTxSigned = self.nodes[2].signrawtransactionwithwallet(rawTx)
         assert_equal(rawTxSigned['complete'], True)
-        # Fee 2,000,000 satoshis, ~100 b transaction, fee rate should land around 20,000 sat/byte = 200,000 XEC/kB
+        # Fee 2,000,000 satoshis, ~100 b transaction, fee rate should land around 20,000 sat/byte = 20.0000 XPI/kB
         # Thus, testmempoolaccept should reject
         testres = self.nodes[2].testmempoolaccept([rawTxSigned['hex']])[0]
         assert_equal(testres['allowed'], False)
