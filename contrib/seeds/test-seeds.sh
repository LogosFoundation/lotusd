--- conflicted
+++ resolved
@@ -72,13 +72,8 @@
 }
 cleanup() {
   # Cleanup background processes spawned by this script.
-<<<<<<< HEAD
   >&2 echo "Cleaning up lotus daemon..."
-  ${BITCOIN_CLI} stop
-=======
-  >&2 echo "Cleaning up bitcoin daemon..."
   >&2 ${BITCOIN_CLI} stop
->>>>>>> c3ff3d05
   rm -rf "${TEMP_DATADIR}"
 }
 trap "cleanup" EXIT
