// Copyright (c) 2009-2010 Satoshi Nakamoto
// Copyright (c) 2009-2018 The Bitcoin Core developers
// Copyright (c) 2017-2020 The Bitcoin developers
// Distributed under the MIT software license, see the accompanying
// file COPYING or http://www.opensource.org/licenses/mit-license.php.

#include <validation.h>

#include <arith_uint256.h>
#include <avalanche/avalanche.h>
#include <avalanche/processor.h>
#include <blockdb.h>
#include <blockvalidity.h>
#include <chainparams.h>
#include <checkpoints.h>
#include <checkqueue.h>
#include <config.h>
#include <consensus/activation.h>
#include <consensus/merkle.h>
#include <consensus/tx_check.h>
#include <consensus/tx_verify.h>
#include <consensus/validation.h>
#include <hash.h>
#include <index/txindex.h>
#include <logging.h>
#include <logging/timer.h>
#include <minerfund.h>
#include <node/ui_interface.h>
#include <policy/fees.h>
#include <policy/mempool.h>
#include <policy/policy.h>
#include <policy/settings.h>
#include <pow/aserti32d.h> // For ResetASERTAnchorBlockCache
#include <pow/pow.h>
#include <primitives/block.h>
#include <primitives/transaction.h>
#include <random.h>
#include <reverse_iterator.h>
#include <script/script.h>
#include <script/scriptcache.h>
#include <script/sigcache.h>
#include <shutdown.h>
#include <timedata.h>
#include <tinyformat.h>
#include <txdb.h>
#include <txmempool.h>
#include <undo.h>
#include <util/check.h> // For NDEBUG compile time check
#include <util/intmath.h>
#include <util/moneystr.h>
#include <util/strencodings.h>
#include <util/system.h>
#include <util/translation.h>
#include <validationinterface.h>
#include <warnings.h>

#include <boost/algorithm/string/replace.hpp>

#include <optional>
#include <string>
#include <thread>

#define MICRO 0.000001
#define MILLI 0.001

/** Time to wait between writing blocks/block index to disk. */
static constexpr std::chrono::hours DATABASE_WRITE_INTERVAL{1};
/** Time to wait between flushing chainstate to disk. */
static constexpr std::chrono::hours DATABASE_FLUSH_INTERVAL{24};
const std::vector<std::string> CHECKLEVEL_DOC{
    "level 0 reads the blocks from disk",
    "level 1 verifies block validity",
    "level 2 verifies undo data",
    "level 3 checks disconnection of tip blocks",
    "level 4 tries to reconnect the blocks",
    "each level includes the checks of the previous levels",
};

ChainstateManager g_chainman;

CChainState &ChainstateActive() {
    LOCK(::cs_main);
    assert(g_chainman.m_active_chainstate);
    return *g_chainman.m_active_chainstate;
}

CChain &ChainActive() {
    LOCK(::cs_main);
    return ::ChainstateActive().m_chain;
}

/**
 * Global state
 *
 * Mutex to guard access to validation specific variables, such as reading
 * or changing the chainstate.
 *
 * This may also need to be locked when updating the transaction pool, e.g. on
 * AcceptToMemoryPool. See CTxMemPool::cs comment for details.
 *
 * The transaction pool has a separate lock to allow reading from it and the
 * chainstate at the same time.
 */
RecursiveMutex cs_main;

CBlockIndex *pindexBestHeader = nullptr;
Mutex g_best_block_mutex;
std::condition_variable g_best_block_cv;
uint256 g_best_block;
std::atomic_bool fImporting(false);
std::atomic_bool fReindex(false);
bool fHavePruned = false;
bool fPruneMode = false;
bool fRequireStandardPolicy = true;
bool fRequireStandardConsensus = true;
bool fCheckBlockIndex = false;
bool fCheckpointsEnabled = DEFAULT_CHECKPOINTS_ENABLED;
uint64_t nPruneTarget = 0;
int64_t nMaxTipAge = DEFAULT_MAX_TIP_AGE;

BlockHash hashAssumeValid;
arith_uint256 nMinimumChainWork;

CFeeRate minRelayTxFee = CFeeRate(DEFAULT_MIN_RELAY_TX_FEE_PER_KB);

// Internal stuff
namespace {
CBlockIndex *pindexBestInvalid = nullptr;
CBlockIndex *pindexBestParked = nullptr;

RecursiveMutex cs_LastBlockFile;
std::vector<CBlockFileInfo> vinfoBlockFile;
int nLastBlockFile = 0;
/**
 * Global flag to indicate we should check to see if there are block/undo files
 * that should be deleted. Set on startup or if we allocate more file space when
 * we're in prune mode.
 */
bool fCheckForPruning = false;

/** Dirty block index entries. */
std::set<const CBlockIndex *> setDirtyBlockIndex;

/** Dirty block file entries. */
std::set<int> setDirtyFileInfo;
} // namespace

BlockValidationOptions::BlockValidationOptions(const Config &config)
    : excessiveBlockSize(config.GetMaxBlockSize()), checkPoW(true),
      checkMerkleRoot(true), enableMinerFund(config.EnableMinerFund()) {}

CBlockIndex *LookupBlockIndex(const BlockHash &hash) {
    AssertLockHeld(cs_main);
    BlockMap::const_iterator it = g_chainman.BlockIndex().find(hash);
    return it == g_chainman.BlockIndex().end() ? nullptr : it->second;
}

CBlockIndex *FindForkInGlobalIndex(const CChain &chain,
                                   const CBlockLocator &locator) {
    AssertLockHeld(cs_main);

    // Find the latest block common to locator and chain - we expect that
    // locator.vHave is sorted descending by height.
    for (const BlockHash &hash : locator.vHave) {
        CBlockIndex *pindex = LookupBlockIndex(hash);
        if (pindex) {
            if (chain.Contains(pindex)) {
                return pindex;
            }
            if (pindex->GetAncestor(chain.Height()) == chain.Tip()) {
                return chain.Tip();
            }
        }
    }
    return chain.Genesis();
}

std::unique_ptr<CBlockTreeDB> pblocktree;

static uint32_t GetNextBlockScriptFlags(const Consensus::Params &params,
                                        const CBlockIndex *pindex);

bool TestLockPointValidity(const LockPoints *lp) {
    AssertLockHeld(cs_main);
    assert(lp);
    // If there are relative lock times then the maxInputBlock will be set
    // If there are no relative lock times, the LockPoints don't depend on the
    // chain
    if (lp->maxInputBlock) {
        // Check whether ::ChainActive() is an extension of the block at which
        // the LockPoints calculation was valid. If not LockPoints are no longer
        // valid.
        if (!::ChainActive().Contains(lp->maxInputBlock)) {
            return false;
        }
    }

    // LockPoints still valid
    return true;
}

bool CheckSequenceLocks(const CTxMemPool &pool, const CTransaction &tx,
                        int flags, LockPoints *lp, bool useExistingLockPoints) {
    AssertLockHeld(cs_main);
    AssertLockHeld(pool.cs);

    CBlockIndex *tip = ::ChainActive().Tip();
    assert(tip != nullptr);

    CBlockIndex index;
    index.pprev = tip;
    // CheckSequenceLocks() uses ::ChainActive().Height()+1 to evaluate height
    // based locks because when SequenceLocks() is called within ConnectBlock(),
    // the height of the block *being* evaluated is what is used. Thus if we
    // want to know if a transaction can be part of the *next* block, we need to
    // use one more than ::ChainActive().Height()
    index.nHeight = tip->nHeight + 1;

    std::pair<int, int64_t> lockPair;
    if (useExistingLockPoints) {
        assert(lp);
        lockPair.first = lp->height;
        lockPair.second = lp->time;
    } else {
        // CoinsTip() contains the UTXO set for ::ChainActive().Tip()
        CCoinsViewMemPool viewMemPool(&::ChainstateActive().CoinsTip(), pool);
        std::vector<int> prevheights;
        prevheights.resize(tx.vin.size());
        for (size_t txinIndex = 0; txinIndex < tx.vin.size(); txinIndex++) {
            const CTxIn &txin = tx.vin[txinIndex];
            Coin coin;
            if (!viewMemPool.GetCoin(txin.prevout, coin)) {
                return error("%s: Missing input", __func__);
            }
            if (coin.GetHeight() == MEMPOOL_HEIGHT) {
                // Assume all mempool transaction confirm in the next block
                prevheights[txinIndex] = tip->nHeight + 1;
            } else {
                prevheights[txinIndex] = coin.GetHeight();
            }
        }
        lockPair = CalculateSequenceLocks(tx, flags, prevheights, index);
        if (lp) {
            lp->height = lockPair.first;
            lp->time = lockPair.second;
            // Also store the hash of the block with the highest height of all
            // the blocks which have sequence locked prevouts. This hash needs
            // to still be on the chain for these LockPoint calculations to be
            // valid.
            // Note: It is impossible to correctly calculate a maxInputBlock if
            // any of the sequence locked inputs depend on unconfirmed txs,
            // except in the special case where the relative lock time/height is
            // 0, which is equivalent to no sequence lock. Since we assume input
            // height of tip+1 for mempool txs and test the resulting lockPair
            // from CalculateSequenceLocks against tip+1. We know
            // EvaluateSequenceLocks will fail if there was a non-zero sequence
            // lock on a mempool input, so we can use the return value of
            // CheckSequenceLocks to indicate the LockPoints validity.
            int maxInputHeight = 0;
            for (const int height : prevheights) {
                // Can ignore mempool inputs since we'll fail if they had
                // non-zero locks.
                if (height != tip->nHeight + 1) {
                    maxInputHeight = std::max(maxInputHeight, height);
                }
            }
            lp->maxInputBlock = tip->GetAncestor(maxInputHeight);
        }
    }
    return EvaluateSequenceLocks(index, lockPair);
}

// Command-line argument "-replayprotectionactivationtime=<timestamp>" will
// cause the node to switch to replay protected SigHash ForkID value when the
// median timestamp of the previous 11 blocks is greater than or equal to
// <timestamp>. Defaults to the pre-defined timestamp when not set.
static bool IsReplayProtectionEnabled(const Consensus::Params &params,
                                      int64_t nMedianTimePast) {
    return nMedianTimePast >= gArgs.GetArg("-replayprotectionactivationtime",
                                           params.numbersActivationTime);
}

static bool IsReplayProtectionEnabled(const Consensus::Params &params,
                                      const CBlockIndex *pindexPrev) {
    if (pindexPrev == nullptr) {
        return false;
    }

    return IsReplayProtectionEnabled(params, pindexPrev->GetMedianTimePast());
}

// Used to avoid mempool polluting consensus critical paths if CCoinsViewMempool
// were somehow broken and returning the wrong scriptPubKeys
static bool CheckInputsFromMempoolAndCache(
    const CTransaction &tx, TxValidationState &state,
    const CCoinsViewCache &view, const CTxMemPool &pool, const uint32_t flags,
    PrecomputedTransactionData &txdata, int &nSigChecksOut)
    EXCLUSIVE_LOCKS_REQUIRED(cs_main) {
    AssertLockHeld(cs_main);

    // pool.cs should be locked already, but go ahead and re-take the lock here
    // to enforce that mempool doesn't change between when we check the view and
    // when we actually call through to CheckInputScripts
    LOCK(pool.cs);

    assert(!tx.IsCoinBase());
    for (const CTxIn &txin : tx.vin) {
        const Coin &coin = view.AccessCoin(txin.prevout);

        // AcceptToMemoryPoolWorker has already checked that the coins are
        // available, so this shouldn't fail. If the inputs are not available
        // here then return false.
        if (coin.IsSpent()) {
            return false;
        }

        // Check equivalence for available inputs.
        const CTransactionRef &txFrom = pool.get(txin.prevout.GetTxId());
        if (txFrom) {
            assert(txFrom->GetId() == txin.prevout.GetTxId());
            assert(txFrom->vout.size() > txin.prevout.GetN());
            assert(txFrom->vout[txin.prevout.GetN()] == coin.GetTxOut());
        } else {
            const Coin &coinFromDisk =
                ::ChainstateActive().CoinsTip().AccessCoin(txin.prevout);
            assert(!coinFromDisk.IsSpent());
            assert(coinFromDisk.GetTxOut() == coin.GetTxOut());
        }
    }

    // Call CheckInputScripts() to cache signature and script validity against
    // current tip consensus rules.
    return CheckInputScripts(tx, state, view, flags, /* cacheSigStore = */ true,
                             /* cacheFullScriptStore = */ true, txdata,
                             nSigChecksOut);
}

namespace {

class MemPoolAccept {
public:
    MemPoolAccept(CTxMemPool &mempool)
        : m_pool(mempool), m_view(&m_dummy),
          m_viewmempool(&::ChainstateActive().CoinsTip(), m_pool),
          m_limit_ancestors(
              gArgs.GetArg("-limitancestorcount", DEFAULT_ANCESTOR_LIMIT)),
          m_limit_ancestor_size(
              gArgs.GetArg("-limitancestorsize", DEFAULT_ANCESTOR_SIZE_LIMIT) *
              1000),
          m_limit_descendants(
              gArgs.GetArg("-limitdescendantcount", DEFAULT_DESCENDANT_LIMIT)),
          m_limit_descendant_size(gArgs.GetArg("-limitdescendantsize",
                                               DEFAULT_DESCENDANT_SIZE_LIMIT) *
                                  1000) {}

    // We put the arguments we're handed into a struct, so we can pass them
    // around easier.
    struct ATMPArgs {
        const Config &m_config;
        TxValidationState &m_state;
        const int64_t m_accept_time;
        const bool m_bypass_limits;
        const Amount &m_absurd_fee;
        /*
         * Return any outpoints which were not previously present in the coins
         * cache, but were added as a result of validating the tx for mempool
         * acceptance. This allows the caller to optionally remove the cache
         * additions if the associated transaction ends up being rejected by
         * the mempool.
         */
        std::vector<COutPoint> &m_coins_to_uncache;
        const bool m_test_accept;
        Amount *m_fee_out;
    };

    // Single transaction acceptance
    bool AcceptSingleTransaction(const CTransactionRef &ptx, ATMPArgs &args)
        EXCLUSIVE_LOCKS_REQUIRED(cs_main);

private:
    // All the intermediate state that gets passed between the various levels
    // of checking a given transaction.
    struct Workspace {
        Workspace(const CTransactionRef &ptx,
                  const uint32_t next_block_script_verify_flags)
            : m_ptx(ptx),
              m_next_block_script_verify_flags(next_block_script_verify_flags) {
        }
        CTxMemPool::setEntries m_ancestors;
        std::unique_ptr<CTxMemPoolEntry> m_entry;

        Amount m_modified_fees;

        const CTransactionRef &m_ptx;

        // ABC specific flags that are used in both PreChecks and
        // ConsensusScriptChecks
        const uint32_t m_next_block_script_verify_flags;
        int m_sig_checks_standard;
    };

    // Run the policy checks on a given transaction, excluding any script
    // checks. Looks up inputs, calculates feerate, considers replacement,
    // evaluates package limits, etc. As this function can be invoked for "free"
    // by a peer, only tests that are fast should be done here (to avoid CPU
    // DoS).
    bool PreChecks(ATMPArgs &args, Workspace &ws)
        EXCLUSIVE_LOCKS_REQUIRED(cs_main, m_pool.cs);

    // Re-run the script checks, using consensus flags, and try to cache the
    // result in the scriptcache. This should be done after
    // PolicyScriptChecks(). This requires that all inputs either be in our
    // utxo set or in the mempool.
    bool ConsensusScriptChecks(ATMPArgs &args, Workspace &ws,
                               PrecomputedTransactionData &txdata)
        EXCLUSIVE_LOCKS_REQUIRED(cs_main);

    // Try to add the transaction to the mempool, removing any conflicts first.
    // Returns true if the transaction is in the mempool after any size
    // limiting is performed, false otherwise.
    bool Finalize(ATMPArgs &args, Workspace &ws)
        EXCLUSIVE_LOCKS_REQUIRED(cs_main, m_pool.cs);

private:
    CTxMemPool &m_pool;
    CCoinsViewCache m_view;
    CCoinsViewMemPool m_viewmempool;
    CCoinsView m_dummy;

    // The package limits in effect at the time of invocation.
    const size_t m_limit_ancestors;
    const size_t m_limit_ancestor_size;
    // These may be modified while evaluating a transaction (eg to account for
    // in-mempool conflicts; see below).
    size_t m_limit_descendants;
    size_t m_limit_descendant_size;
};

bool MemPoolAccept::PreChecks(ATMPArgs &args, Workspace &ws) {
    const CTransactionRef &ptx = ws.m_ptx;
    const CTransaction &tx = *ws.m_ptx;
    const TxId &txid = ws.m_ptx->GetId();

    // Copy/alias what we need out of args
    TxValidationState &state = args.m_state;
    const int64_t nAcceptTime = args.m_accept_time;
    const bool bypass_limits = args.m_bypass_limits;
    const Amount &nAbsurdFee = args.m_absurd_fee;
    std::vector<COutPoint> &coins_to_uncache = args.m_coins_to_uncache;

    // Alias what we need out of ws
    CTxMemPool::setEntries &setAncestors = ws.m_ancestors;
    std::unique_ptr<CTxMemPoolEntry> &entry = ws.m_entry;
    Amount &nModifiedFees = ws.m_modified_fees;

    // Coinbase is only valid in a block, not as a loose transaction.
    if (!CheckRegularTransaction(tx, state)) {
        // state filled in by CheckRegularTransaction.
        return false;
    }

    // Rather not work on nonstandard transactions
    std::string reason;
    if (fRequireStandardPolicy && !IsStandardTx(tx, reason)) {
        return state.Invalid(TxValidationResult::TX_NOT_STANDARD, reason);
    }

    // Only accept nLockTime-using transactions that can be mined in the next
    // block; we don't want our mempool filled up with transactions that can't
    // be mined yet.
    TxValidationState ctxState;
    if (!ContextualCheckTransactionForCurrentBlock(
            args.m_config.GetChainParams().GetConsensus(), tx, ctxState,
            STANDARD_LOCKTIME_VERIFY_FLAGS)) {
        // We copy the state from a dummy to ensure we don't increase the
        // ban score of peer for transaction that could be valid in the future.
        return state.Invalid(TxValidationResult::TX_PREMATURE_SPEND,
                             ctxState.GetRejectReason(),
                             ctxState.GetDebugMessage());
    }

    // Is it already in the memory pool?
    if (m_pool.exists(txid)) {
        return state.Invalid(TxValidationResult::TX_CONFLICT,
                             "txn-already-in-mempool");
    }

    // Check for conflicts with in-memory transactions
    for (const CTxIn &txin : tx.vin) {
        auto itConflicting = m_pool.mapNextTx.find(txin.prevout);
        if (itConflicting != m_pool.mapNextTx.end()) {
            // Disable replacement feature for good
            return state.Invalid(TxValidationResult::TX_MEMPOOL_POLICY,
                                 "txn-mempool-conflict");
        }
    }

    LockPoints lp;
    m_view.SetBackend(m_viewmempool);

    CCoinsViewCache &coins_cache = ::ChainstateActive().CoinsTip();
    // Do all inputs exist?
    for (const CTxIn &txin : tx.vin) {
        if (!coins_cache.HaveCoinInCache(txin.prevout)) {
            coins_to_uncache.push_back(txin.prevout);
        }

        // Note: this call may add txin.prevout to the coins cache
        // (coins_cache.cacheCoins) by way of FetchCoin(). It should be
        // removed later (via coins_to_uncache) if this tx turns out to be
        // invalid.
        if (!m_view.HaveCoin(txin.prevout)) {
            // Are inputs missing because we already have the tx?
            for (size_t out = 0; out < tx.vout.size(); out++) {
                // Optimistically just do efficient check of cache for
                // outputs.
                if (coins_cache.HaveCoinInCache(COutPoint(txid, out))) {
                    return state.Invalid(TxValidationResult::TX_CONFLICT,
                                         "txn-already-known");
                }
            }

            // Otherwise assume this might be an orphan tx for which we just
            // haven't seen parents yet.
            return state.Invalid(TxValidationResult::TX_MISSING_INPUTS,
                                 "bad-txns-inputs-missingorspent");
        }
    }

    // Are the actual inputs available?
    if (!m_view.HaveInputs(tx)) {
        return state.Invalid(TxValidationResult::TX_MEMPOOL_POLICY,
                             "bad-txns-inputs-spent");
    }

    // Bring the best block into scope.
    m_view.GetBestBlock();

    // we have all inputs cached now, so switch back to dummy (to protect
    // against bugs where we pull more inputs from disk that miss being
    // added to coins_to_uncache)
    m_view.SetBackend(m_dummy);

    // Only accept BIP68 sequence locked transactions that can be mined in
    // the next block; we don't want our mempool filled up with transactions
    // that can't be mined yet. Must keep pool.cs for this unless we change
    // CheckSequenceLocks to take a CoinsViewCache instead of create its
    // own.
    if (!CheckSequenceLocks(m_pool, tx, STANDARD_LOCKTIME_VERIFY_FLAGS, &lp)) {
        return state.Invalid(TxValidationResult::TX_PREMATURE_SPEND,
                             "non-BIP68-final");
    }

    Amount nFees = Amount::zero();
    if (!Consensus::CheckTxInputs(tx, state, m_view, GetSpendHeight(m_view),
                                  nFees)) {
        // state filled in by CheckTxInputs
        return false;
    }

    // If fee_out is passed, return the fee to the caller
    if (args.m_fee_out) {
        *args.m_fee_out = nFees;
    }

    // Check for non-standard pay-to-script-hash in inputs
    if (fRequireStandardPolicy &&
        !AreInputsStandard(tx, m_view, ws.m_next_block_script_verify_flags)) {
        return state.Invalid(TxValidationResult::TX_INPUTS_NOT_STANDARD,
                             "bad-txns-nonstandard-inputs");
    }

    // nModifiedFees includes any fee deltas from PrioritiseTransaction
    nModifiedFees = nFees;
    m_pool.ApplyDelta(txid, nModifiedFees);

    // Keep track of transactions that spend a coinbase, which we re-scan
    // during reorgs to ensure COINBASE_MATURITY is still met.
    bool fSpendsCoinbase = false;
    for (const CTxIn &txin : tx.vin) {
        const Coin &coin = m_view.AccessCoin(txin.prevout);
        if (coin.IsCoinBase()) {
            fSpendsCoinbase = true;
            break;
        }
    }

    unsigned int nSize = tx.GetTotalSize();

    // No transactions are allowed below minRelayTxFee except from disconnected
    // blocks.
    // Do not change this to use virtualsize without coordinating a network
    // policy upgrade.
    if (!bypass_limits && nModifiedFees < minRelayTxFee.GetFee(nSize)) {
        return state.Invalid(
            TxValidationResult::TX_MEMPOOL_POLICY, "min relay fee not met",
            strprintf("%d < %d", nModifiedFees, ::minRelayTxFee.GetFee(nSize)));
    }

    if (nAbsurdFee != Amount::zero() && nFees > nAbsurdFee) {
        return state.Invalid(TxValidationResult::TX_NOT_STANDARD,
                             "absurdly-high-fee",
                             strprintf("%d > %d", nFees, nAbsurdFee));
    }

    // Validate input scripts against standard script flags.
    const uint32_t scriptVerifyFlags =
        ws.m_next_block_script_verify_flags | STANDARD_SCRIPT_VERIFY_FLAGS;
    PrecomputedTransactionData txdata =
        PrecomputedTransactionData::FromCoinsView(tx, m_view);
    if (!CheckInputScripts(tx, state, m_view, scriptVerifyFlags, true, false,
                           txdata, ws.m_sig_checks_standard)) {
        // State filled in by CheckInputScripts
        return false;
    }

    entry.reset(new CTxMemPoolEntry(ptx, nFees, nAcceptTime,
                                    ::ChainActive().Height(), fSpendsCoinbase,
                                    ws.m_sig_checks_standard, lp));

    unsigned int nVirtualSize = entry->GetTxVirtualSize();

    Amount mempoolRejectFee =
        m_pool
            .GetMinFee(gArgs.GetArg("-maxmempool", DEFAULT_MAX_MEMPOOL_SIZE) *
                       1000000)
            .GetFee(nVirtualSize);
    if (!bypass_limits && mempoolRejectFee > Amount::zero() &&
        nModifiedFees < mempoolRejectFee) {
        return state.Invalid(
            TxValidationResult::TX_MEMPOOL_POLICY, "mempool min fee not met",
            strprintf("%d < %d", nModifiedFees, mempoolRejectFee));
    }

    // Calculate in-mempool ancestors, up to a limit.
    std::string errString;
    if (!m_pool.CalculateMemPoolAncestors(
            *entry, setAncestors, m_limit_ancestors, m_limit_ancestor_size,
            m_limit_descendants, m_limit_descendant_size, errString)) {
        return state.Invalid(TxValidationResult::TX_MEMPOOL_POLICY,
                             "too-long-mempool-chain", errString);
    }
    return true;
}

bool MemPoolAccept::ConsensusScriptChecks(ATMPArgs &args, Workspace &ws,
                                          PrecomputedTransactionData &txdata) {
    const CTransaction &tx = *ws.m_ptx;
    const TxId &txid = tx.GetId();

    TxValidationState &state = args.m_state;

    // Check again against the next block's script verification flags
    // to cache our script execution flags.
    //
    // This is also useful in case of bugs in the standard flags that cause
    // transactions to pass as valid when they're actually invalid. For
    // instance the STRICTENC flag was incorrectly allowing certain CHECKSIG
    // NOT scripts to pass, even though they were invalid.
    //
    // There is a similar check in CreateNewBlock() to prevent creating
    // invalid blocks (using TestBlockValidity), however allowing such
    // transactions into the mempool can be exploited as a DoS attack.
    int nSigChecksConsensus;
    if (!CheckInputsFromMempoolAndCache(tx, state, m_view, m_pool,
                                        ws.m_next_block_script_verify_flags,
                                        txdata, nSigChecksConsensus)) {
        // This can occur under some circumstances, if the node receives an
        // unrequested tx which is invalid due to new consensus rules not
        // being activated yet (during IBD).
        return error("%s: BUG! PLEASE REPORT THIS! CheckInputScripts failed "
                     "against next-block but not STANDARD flags %s, %s",
                     __func__, txid.ToString(), state.ToString());
    }

    if (ws.m_sig_checks_standard != nSigChecksConsensus) {
        // We can't accept this transaction as we've used the standard count
        // for the mempool/mining, but the consensus count will be enforced
        // in validation (we don't want to produce bad block templates).
        return error(
            "%s: BUG! PLEASE REPORT THIS! SigChecks count differed between "
            "standard and consensus flags in %s",
            __func__, txid.ToString());
    }
    return true;
}

bool MemPoolAccept::Finalize(ATMPArgs &args, Workspace &ws) {
    const TxId &txid = ws.m_ptx->GetId();
    TxValidationState &state = args.m_state;
    const bool bypass_limits = args.m_bypass_limits;

    CTxMemPool::setEntries &setAncestors = ws.m_ancestors;
    std::unique_ptr<CTxMemPoolEntry> &entry = ws.m_entry;

    // Store transaction in memory.
    m_pool.addUnchecked(*entry, setAncestors);

    // Trim mempool and check if tx was trimmed.
    if (!bypass_limits) {
        m_pool.LimitSize(
            gArgs.GetArg("-maxmempool", DEFAULT_MAX_MEMPOOL_SIZE) * 1000000,
            std::chrono::hours{
                gArgs.GetArg("-mempoolexpiry", DEFAULT_MEMPOOL_EXPIRY)});
        if (!m_pool.exists(txid)) {
            return state.Invalid(TxValidationResult::TX_MEMPOOL_POLICY,
                                 "mempool full");
        }
    }
    return true;
}

bool MemPoolAccept::AcceptSingleTransaction(const CTransactionRef &ptx,
                                            ATMPArgs &args) {
    AssertLockHeld(cs_main);
    // mempool "read lock" (held through
    // GetMainSignals().TransactionAddedToMempool())
    LOCK(m_pool.cs);

    Workspace workspace(ptx, GetNextBlockScriptFlags(
                                 args.m_config.GetChainParams().GetConsensus(),
                                 ::ChainActive().Tip()));

    if (!PreChecks(args, workspace)) {
        return false;
    }

    // Only compute the precomputed transaction data if we need to verify
    // scripts (ie, other policy checks pass). We perform the inexpensive
    // checks first and avoid hashing and signature verification unless those
    // checks pass, to mitigate CPU exhaustion denial-of-service attacks.
    PrecomputedTransactionData txdata =
        PrecomputedTransactionData::FromCoinsView(*ptx, m_view);

    if (!ConsensusScriptChecks(args, workspace, txdata)) {
        return false;
    }

    // Tx was accepted, but not added
    if (args.m_test_accept) {
        return true;
    }

    if (!Finalize(args, workspace)) {
        return false;
    }

<<<<<<< HEAD
    std::vector<Coin> spent_coins;
    spent_coins.reserve(ptx->vin.size());
    for (const CTxIn &input : ptx->vin) {
        Coin coin;
        m_view.GetCoin(input.prevout, coin);
        spent_coins.push_back(coin);
    }
    GetMainSignals().TransactionAddedToMempool(ptx, spent_coins);
=======
    GetMainSignals().TransactionAddedToMempool(
        ptx, m_pool.GetAndIncrementSequence());
>>>>>>> c3ff3d05

    return true;
}

} // namespace

/**
 * (try to) add transaction to memory pool with a specified acceptance time.
 */
static bool AcceptToMemoryPoolWithTime(
    const Config &config, CTxMemPool &pool, TxValidationState &state,
    const CTransactionRef &tx, int64_t nAcceptTime, bool bypass_limits,
    const Amount nAbsurdFee, bool test_accept, Amount *fee_out = nullptr)
    EXCLUSIVE_LOCKS_REQUIRED(cs_main) {
    AssertLockHeld(cs_main);
    std::vector<COutPoint> coins_to_uncache;
    MemPoolAccept::ATMPArgs args{config,        state,      nAcceptTime,
                                 bypass_limits, nAbsurdFee, coins_to_uncache,
                                 test_accept,   fee_out};
    bool res = MemPoolAccept(pool).AcceptSingleTransaction(tx, args);
    if (!res) {
        // Remove coins that were not present in the coins cache before calling
        // ATMPW; this is to prevent memory DoS in case we receive a large
        // number of invalid transactions that attempt to overrun the in-memory
        // coins cache
        // (`CCoinsViewCache::cacheCoins`).

        for (const COutPoint &outpoint : coins_to_uncache) {
            ::ChainstateActive().CoinsTip().Uncache(outpoint);
        }
    }

    // After we've (potentially) uncached entries, ensure our coins cache is
    // still within its size limits
    BlockValidationState stateDummy;
    ::ChainstateActive().FlushStateToDisk(config.GetChainParams(), stateDummy,
                                          FlushStateMode::PERIODIC);
    return res;
}

bool AcceptToMemoryPool(const Config &config, CTxMemPool &pool,
                        TxValidationState &state, const CTransactionRef &tx,
                        bool bypass_limits, const Amount nAbsurdFee,
                        bool test_accept, Amount *fee_out) {
    return AcceptToMemoryPoolWithTime(config, pool, state, tx, GetTime(),
                                      bypass_limits, nAbsurdFee, test_accept,
                                      fee_out);
}

CTransactionRef GetTransaction(const CBlockIndex *const block_index,
                               const CTxMemPool *const mempool,
                               const TxId &txid,
                               const Consensus::Params &consensusParams,
                               BlockHash &hashBlock) {
    LOCK(cs_main);

    if (block_index) {
        CBlock block;
        if (ReadBlockFromDisk(block, block_index, consensusParams)) {
            for (const auto &tx : block.vtx) {
                if (tx->GetId() == txid) {
                    hashBlock = block_index->GetBlockHash();
                    return tx;
                }
            }
        }
        return nullptr;
    }
    if (mempool) {
        CTransactionRef ptx = mempool->get(txid);
        if (ptx) {
            return ptx;
        }
    }
    if (g_txindex) {
        CTransactionRef tx;
        if (g_txindex->FindTx(txid, hashBlock, tx)) {
            return tx;
        }
    }
    return nullptr;
}

//////////////////////////////////////////////////////////////////////////////
//
// CBlock and CBlockIndex
//

static bool WriteBlockToDisk(const CBlock &block, FlatFilePos &pos,
                             const CMessageHeader::MessageMagic &messageStart) {
    // Open history file to append
    CAutoFile fileout(OpenBlockFile(pos), SER_DISK, CLIENT_VERSION);
    if (fileout.IsNull()) {
        return error("WriteBlockToDisk: OpenBlockFile failed");
    }

    // Write index header
    unsigned int nSize = GetSerializeSize(block, fileout.GetVersion());
    fileout << messageStart << nSize;

    // Write block
    long fileOutPos = ftell(fileout.Get());
    if (fileOutPos < 0) {
        return error("WriteBlockToDisk: ftell failed");
    }

    pos.nPos = (unsigned int)fileOutPos;
    fileout << block;

    return true;
}

Amount GetBlockSubsidy(uint32_t nBits,
                       const Consensus::Params &consensusParams) {
    static constexpr int64_t SUBSIDY_INT = SUBSIDY / SATOSHI;
    // Always cap on regtest, and sometimes we need to cap on testnet.
    if (!consensusParams.enableDifficultyBasedSubsidy || nBits > 0x1c100000) {
        return SUBSIDY;
    }
    // We define:
    // R: Reward
    // D: Difficulty
    // T: Target
    // Tm: Max Target
    // a: Base subsidy

    // In Lotus, the reward R = a*log(D)
    // R = a*log(Tm / T) = a*log(Tm) - a*log(T)

    // We get the target by decomposing nBits:
    // T = mantissa * 2^(exp - 3)

    // The log of that cancels out the 2^x
    // log(T) = log(mantissa) + exp - 3

    // We can approximate log(x) using Log2FixedPoint.
    // log(x) = Log2FixedPoint(2^b * x) / 2^b, where b is the precision.
    // We use 27 bits for the precision, as this results in the higest accuracy.
    static constexpr int64_t PRECISION_BITS = 27;

    static constexpr int64_t LOG_MAX_TARGET = 220;
    const int64_t exp = nBits >> 24;
    const uint32_t mantissa = (nBits & 0x007fffff);
    // First check in ContextualCheckBlockHeader ensures this (since nBits have
    // to match exactly, enforcing canonical encoding)
    assert(mantissa >= 0x8000);

    // Compute a*log(nMantissa)
    // We re-interpret mantissa as fixed point number with 27 bits in the
    // fractional part, this is like dividing mantissa by 2^27.
    // We correct for this later.
    const int64_t logMantissaFixedPoint =
        Log2FixedPoint(mantissa, PRECISION_BITS);

    // Multiply by SUBSIDY before going back from fixed point to keep the
    // precision. Otherwise, we only increase in SUBSIDY steps.
    const int64_t aLogMantissaUncorrected =
        (SUBSIDY_INT * logMantissaFixedPoint) >> PRECISION_BITS;

    // We need to add a * PRECISION_BITS here because we implicitly divided
    // mantissa by 2^27 before and correct for that here.
    const int64_t aLogMantissa =
        aLogMantissaUncorrected + SUBSIDY_INT * PRECISION_BITS;

    // Compute a*log(2^(8 * (exp - 3))), which can be simplified to
    // a*(8 * (exp - 3)).
    const int64_t aLogExponent = SUBSIDY_INT * 8 * (exp - 3);
    const int64_t aLogTarget = aLogMantissa + aLogExponent;
    // R = a*log(D) = a*log(Tm / T) = a*log(Tm) - a*log(T)
    int64_t blockSubsidy = SUBSIDY_INT * LOG_MAX_TARGET - aLogTarget;

    // We want difficulty 1 to result in SUBSIDY, but log(1) = 0, so we add
    // SUBSIDY here.
    blockSubsidy += SUBSIDY_INT;

    // Sanity check
    assert(blockSubsidy >= SUBSIDY_INT && blockSubsidy <= 221 * SUBSIDY_INT);

    return blockSubsidy * SATOSHI;
}

CoinsViews::CoinsViews(std::string ldb_name, size_t cache_size_bytes,
                       bool in_memory, bool should_wipe)
    : m_dbview(GetDataDir() / ldb_name, cache_size_bytes, in_memory,
               should_wipe),
      m_catcherview(&m_dbview) {}

void CoinsViews::InitCache() {
    m_cacheview = std::make_unique<CCoinsViewCache>(&m_catcherview);
}

CChainState::CChainState(CTxMemPool &mempool, BlockManager &blockman,
                         BlockHash from_snapshot_blockhash)
    : m_blockman(blockman), m_mempool(mempool),
      m_from_snapshot_blockhash(from_snapshot_blockhash) {}

void CChainState::InitCoinsDB(size_t cache_size_bytes, bool in_memory,
                              bool should_wipe, std::string leveldb_name) {
    if (!m_from_snapshot_blockhash.IsNull()) {
        leveldb_name += "_" + m_from_snapshot_blockhash.ToString();
    }
    m_coins_views = std::make_unique<CoinsViews>(leveldb_name, cache_size_bytes,
                                                 in_memory, should_wipe);
}

void CChainState::InitCoinsCache(size_t cache_size_bytes) {
    assert(m_coins_views != nullptr);
    m_coinstip_cache_size_bytes = cache_size_bytes;
    m_coins_views->InitCache();
}

// Note that though this is marked const, we may end up modifying
// `m_cached_finished_ibd`, which is a performance-related implementation
// detail. This function must be marked `const` so that `CValidationInterface`
// clients (which are given a `const CChainState*`) can call it.
//
bool CChainState::IsInitialBlockDownload() const {
    // Optimization: pre-test latch before taking the lock.
    if (m_cached_finished_ibd.load(std::memory_order_relaxed)) {
        return false;
    }

    LOCK(cs_main);
    if (m_cached_finished_ibd.load(std::memory_order_relaxed)) {
        return false;
    }
    if (fImporting || fReindex) {
        return true;
    }
    if (m_chain.Tip() == nullptr) {
        return true;
    }
    if (m_chain.Tip()->nChainWork < nMinimumChainWork) {
        return true;
    }
    if (m_chain.Tip()->GetBlockTime() < (GetTime() - nMaxTipAge)) {
        return true;
    }
    LogPrintf("Leaving InitialBlockDownload (latching to false)\n");
    m_cached_finished_ibd.store(true, std::memory_order_relaxed);
    return false;
}

static CBlockIndex const *pindexBestForkTip = nullptr;
static CBlockIndex const *pindexBestForkBase = nullptr;

static void AlertNotify(const std::string &strMessage) {
    uiInterface.NotifyAlertChanged();
#if defined(HAVE_SYSTEM)
    std::string strCmd = gArgs.GetArg("-alertnotify", "");
    if (strCmd.empty()) {
        return;
    }

    // Alert text should be plain ascii coming from a trusted source, but to be
    // safe we first strip anything not in safeChars, then add single quotes
    // around the whole string before passing it to the shell:
    std::string singleQuote("'");
    std::string safeStatus = SanitizeString(strMessage);
    safeStatus = singleQuote + safeStatus + singleQuote;
    boost::replace_all(strCmd, "%s", safeStatus);

    std::thread t(runCommand, strCmd);
    // thread runs free
    t.detach();
#endif
}

static void CheckForkWarningConditions() EXCLUSIVE_LOCKS_REQUIRED(cs_main) {
    AssertLockHeld(cs_main);
    // Before we get past initial download, we cannot reliably alert about forks
    // (we assume we don't get stuck on a fork before finishing our initial
    // sync)
    if (::ChainstateActive().IsInitialBlockDownload()) {
        return;
    }

    // If our best fork is no longer within 72 blocks (+/- 12 hours if no one
    // mines it) of our head, drop it
    if (pindexBestForkTip &&
        ::ChainActive().Height() - pindexBestForkTip->nHeight >= 72) {
        pindexBestForkTip = nullptr;
    }

    if (pindexBestForkTip ||
        (pindexBestInvalid &&
         pindexBestInvalid->nChainWork >
             ::ChainActive().Tip()->nChainWork +
                 (GetBlockProof(*::ChainActive().Tip()) * 6))) {
        if (!GetfLargeWorkForkFound() && pindexBestForkBase) {
            std::string warning =
                std::string("'Warning: Large-work fork detected, forking after "
                            "block ") +
                pindexBestForkBase->phashBlock->ToString() + std::string("'");
            AlertNotify(warning);
        }

        if (pindexBestForkTip && pindexBestForkBase) {
            LogPrintf("%s: Warning: Large fork found\n  forking the "
                      "chain at height %d (%s)\n  lasting to height %d "
                      "(%s).\nChain state database corruption likely.\n",
                      __func__, pindexBestForkBase->nHeight,
                      pindexBestForkBase->phashBlock->ToString(),
                      pindexBestForkTip->nHeight,
                      pindexBestForkTip->phashBlock->ToString());
            SetfLargeWorkForkFound(true);
        } else {
            LogPrintf("%s: Warning: Found invalid chain at least ~6 blocks "
                      "longer than our best chain.\nChain state database "
                      "corruption likely.\n",
                      __func__);
            SetfLargeWorkInvalidChainFound(true);
        }
    } else {
        SetfLargeWorkForkFound(false);
        SetfLargeWorkInvalidChainFound(false);
    }
}

static void CheckForkWarningConditionsOnNewFork(CBlockIndex *pindexNewForkTip)
    EXCLUSIVE_LOCKS_REQUIRED(cs_main) {
    AssertLockHeld(cs_main);
    // If we are on a fork that is sufficiently large, set a warning flag.
    const CBlockIndex *pfork = ::ChainActive().FindFork(pindexNewForkTip);

    // We define a condition where we should warn the user about as a fork of at
    // least 7 blocks with a tip within 72 blocks (+/- 12 hours if no one mines
    // it) of ours. We use 7 blocks rather arbitrarily as it represents just
    // under 10% of sustained network hash rate operating on the fork, or a
    // chain that is entirely longer than ours and invalid (note that this
    // should be detected by both). We define it this way because it allows us
    // to only store the highest fork tip (+ base) which meets the 7-block
    // condition and from this always have the most-likely-to-cause-warning fork
    if (pfork &&
        (!pindexBestForkTip ||
         pindexNewForkTip->nHeight > pindexBestForkTip->nHeight) &&
        pindexNewForkTip->nChainWork - pfork->nChainWork >
            (GetBlockProof(*pfork) * 7) &&
        ::ChainActive().Height() - pindexNewForkTip->nHeight < 72) {
        pindexBestForkTip = pindexNewForkTip;
        pindexBestForkBase = pfork;
    }

    CheckForkWarningConditions();
}

// Called both upon regular invalid block discovery *and* InvalidateBlock
void CChainState::InvalidChainFound(CBlockIndex *pindexNew) {
    AssertLockHeld(cs_main);
    if (!pindexBestInvalid ||
        pindexNew->nChainWork > pindexBestInvalid->nChainWork) {
        pindexBestInvalid = pindexNew;
    }
    if (pindexBestHeader != nullptr &&
        pindexBestHeader->GetAncestor(pindexNew->nHeight) == pindexNew) {
        pindexBestHeader = ::ChainActive().Tip();
    }

    // If the invalid chain found is supposed to be finalized, we need to move
    // back the finalization point.
    if (IsBlockFinalized(pindexNew)) {
        m_finalizedBlockIndex = pindexNew->pprev;
    }

    LogPrintf("%s: invalid block=%s  height=%d  log2_work=%f  date=%s\n",
              __func__, pindexNew->GetBlockHash().ToString(),
              pindexNew->nHeight,
              log(pindexNew->nChainWork.getdouble()) / log(2.0),
              FormatISO8601DateTime(pindexNew->GetBlockTime()));
    CBlockIndex *tip = ::ChainActive().Tip();
    assert(tip);
    LogPrintf("%s:  current best=%s  height=%d  log2_work=%f  date=%s\n",
              __func__, tip->GetBlockHash().ToString(),
              ::ChainActive().Height(),
              log(tip->nChainWork.getdouble()) / log(2.0),
              FormatISO8601DateTime(tip->GetBlockTime()));
}

// Same as InvalidChainFound, above, except not called directly from
// InvalidateBlock, which does its own setBlockIndexCandidates management.
void CChainState::InvalidBlockFound(CBlockIndex *pindex,
                                    const BlockValidationState &state) {
    if (state.GetResult() != BlockValidationResult::BLOCK_MUTATED) {
        pindex->nStatus = pindex->nStatus.withFailed();
        m_blockman.m_failed_blocks.insert(pindex);
        setDirtyBlockIndex.insert(pindex);
        InvalidChainFound(pindex);
    }
}

void SpendCoins(CCoinsViewCache &view, const CTransaction &tx, CTxUndo &txundo,
                int nHeight) {
    // Mark inputs spent.
    if (tx.IsCoinBase()) {
        return;
    }

    txundo.vprevout.reserve(tx.vin.size());
    for (const CTxIn &txin : tx.vin) {
        txundo.vprevout.emplace_back();
        bool is_spent = view.SpendCoin(txin.prevout, &txundo.vprevout.back());
        assert(is_spent);
    }
}

void UpdateCoins(CCoinsViewCache &view, const CTransaction &tx, CTxUndo &txundo,
                 int nHeight) {
    SpendCoins(view, tx, txundo, nHeight);
    AddCoins(view, tx, nHeight);
}

void UpdateCoins(CCoinsViewCache &view, const CTransaction &tx, int nHeight) {
    // Mark inputs spent.
    if (!tx.IsCoinBase()) {
        for (const CTxIn &txin : tx.vin) {
            bool is_spent = view.SpendCoin(txin.prevout);
            assert(is_spent);
        }
    }

    // Add outputs.
    AddCoins(view, tx, nHeight);
}

bool CScriptCheck::operator()() {
    const CScript &scriptSig = ptxTo->vin[nIn].scriptSig;
    if (!VerifyScript(scriptSig, m_tx_out.scriptPubKey, nFlags,
                      CachingTransactionSignatureChecker(
                          ptxTo, nIn, m_tx_out.nValue, cacheStore, txdata),
                      metrics, &error)) {
        return false;
    }
    if ((pTxLimitSigChecks &&
         !pTxLimitSigChecks->consume_and_check(metrics.nSigChecks)) ||
        (pBlockLimitSigChecks &&
         !pBlockLimitSigChecks->consume_and_check(metrics.nSigChecks))) {
        // we can't assign a meaningful script error (since the script
        // succeeded), but remove the ScriptError::OK which could be
        // misinterpreted.
        error = ScriptError::SIGCHECKS_LIMIT_EXCEEDED;
        return false;
    }
    return true;
}

int GetSpendHeight(const CCoinsViewCache &inputs) {
    LOCK(cs_main);
    CBlockIndex *pindexPrev = LookupBlockIndex(inputs.GetBestBlock());
    return pindexPrev->nHeight + 1;
}

bool CheckInputScripts(const CTransaction &tx, TxValidationState &state,
                       const CCoinsViewCache &inputs, const uint32_t flags,
                       bool sigCacheStore, bool scriptCacheStore,
                       const PrecomputedTransactionData &txdata,
                       int &nSigChecksOut, TxSigCheckLimiter &txLimitSigChecks,
                       CheckInputsLimiter *pBlockLimitSigChecks,
                       std::vector<CScriptCheck> *pvChecks) {
    AssertLockHeld(cs_main);
    assert(!tx.IsCoinBase());

    if (pvChecks) {
        pvChecks->reserve(tx.vin.size());
    }

    // First check if script executions have been cached with the same flags.
    // Note that this assumes that the inputs provided are correct (ie that the
    // transaction hash which is in tx's prevouts properly commits to the
    // scriptPubKey in the inputs view of that transaction).
    ScriptCacheKey hashCacheEntry(tx, flags);
    if (IsKeyInScriptCache(hashCacheEntry, !scriptCacheStore, nSigChecksOut)) {
        if (!txLimitSigChecks.consume_and_check(nSigChecksOut) ||
            (pBlockLimitSigChecks &&
             !pBlockLimitSigChecks->consume_and_check(nSigChecksOut))) {
            return state.Invalid(TxValidationResult::TX_CONSENSUS,
                                 "too-many-sigchecks");
        }
        return true;
    }

    int nSigChecksTotal = 0;

    for (size_t i = 0; i < tx.vin.size(); i++) {
        const COutPoint &prevout = tx.vin[i].prevout;
        const Coin &coin = inputs.AccessCoin(prevout);
        assert(!coin.IsSpent());

        // We very carefully only pass in things to CScriptCheck which are
        // clearly committed to by tx's hash. This provides a sanity
        // check that our caching is not introducing consensus failures through
        // additional data in, eg, the coins being spent being checked as a part
        // of CScriptCheck.

        // Verify signature
        CScriptCheck check(coin.GetTxOut(), tx, i, flags, sigCacheStore, txdata,
                           &txLimitSigChecks, pBlockLimitSigChecks);

        // If pvChecks is not null, defer the check execution to the caller.
        if (pvChecks) {
            pvChecks->push_back(std::move(check));
            continue;
        }

        if (!check()) {
            ScriptError scriptError = check.GetScriptError();
            // Compute flags without the optional standardness flags.
            // This differs from MANDATORY_SCRIPT_VERIFY_FLAGS as it contains
            // additional upgrade flags (see AcceptToMemoryPoolWorker variable
            // extraFlags).
            uint32_t mandatoryFlags =
                flags & ~STANDARD_NOT_MANDATORY_VERIFY_FLAGS;
            if (flags != mandatoryFlags) {
                // Check whether the failure was caused by a non-mandatory
                // script verification check. If so, ensure we return
                // NOT_STANDARD instead of CONSENSUS to avoid downstream users
                // splitting the network between upgraded and non-upgraded nodes
                // by banning CONSENSUS-failing data providers.
                CScriptCheck check2(coin.GetTxOut(), tx, i, mandatoryFlags,
                                    sigCacheStore, txdata);
                if (check2()) {
                    return state.Invalid(
                        TxValidationResult::TX_NOT_STANDARD,
                        strprintf("non-mandatory-script-verify-flag (%s)",
                                  ScriptErrorString(scriptError)));
                }
                // update the error message to reflect the mandatory violation.
                scriptError = check2.GetScriptError();
            }

            // MANDATORY flag failures correspond to
            // TxValidationResult::TX_CONSENSUS. Because CONSENSUS failures are
            // the most serious case of validation failures, we may need to
            // consider using RECENT_CONSENSUS_CHANGE for any script failure
            // that could be due to non-upgraded nodes which we may want to
            // support, to avoid splitting the network (but this depends on the
            // details of how net_processing handles such errors).
            return state.Invalid(
                TxValidationResult::TX_CONSENSUS,
                strprintf("mandatory-script-verify-flag-failed (%s)",
                          ScriptErrorString(scriptError)));
        }

        nSigChecksTotal += check.GetScriptExecutionMetrics().nSigChecks;
    }

    nSigChecksOut = nSigChecksTotal;

    if (scriptCacheStore && !pvChecks) {
        // We executed all of the provided scripts, and were told to cache the
        // result. Do so now.
        AddKeyInScriptCache(hashCacheEntry, nSigChecksTotal);
    }

    return true;
}

static bool UndoWriteToDisk(const CBlockUndo &blockundo, FlatFilePos &pos,
                            const BlockHash &hashBlock,
                            const CMessageHeader::MessageMagic &messageStart) {
    // Open history file to append
    CAutoFile fileout(OpenUndoFile(pos), SER_DISK, CLIENT_VERSION);
    if (fileout.IsNull()) {
        return error("%s: OpenUndoFile failed", __func__);
    }

    // Write index header
    unsigned int nSize = GetSerializeSize(blockundo, fileout.GetVersion());
    fileout << messageStart << nSize;

    // Write undo data
    long fileOutPos = ftell(fileout.Get());
    if (fileOutPos < 0) {
        return error("%s: ftell failed", __func__);
    }
    pos.nPos = (unsigned int)fileOutPos;
    fileout << blockundo;

    // calculate & write checksum
    CHashWriter hasher(SER_GETHASH, PROTOCOL_VERSION);
    hasher << hashBlock;
    hasher << blockundo;
    fileout << hasher.GetHash();

    return true;
}

bool UndoReadFromDisk(CBlockUndo &blockundo, const CBlockIndex *pindex) {
    FlatFilePos pos = pindex->GetUndoPos();
    if (pos.IsNull()) {
        return error("%s: no undo data available", __func__);
    }

    // Open history file to read
    CAutoFile filein(OpenUndoFile(pos, true), SER_DISK, CLIENT_VERSION);
    if (filein.IsNull()) {
        return error("%s: OpenUndoFile failed", __func__);
    }

    // Read block
    uint256 hashChecksum;
    // We need a CHashVerifier as reserializing may lose data
    CHashVerifier<CAutoFile> verifier(&filein);
    try {
        verifier << pindex->pprev->GetBlockHash();
        verifier >> blockundo;
        filein >> hashChecksum;
    } catch (const std::exception &e) {
        return error("%s: Deserialize or I/O error - %s", __func__, e.what());
    }

    // Verify checksum
    if (hashChecksum != verifier.GetHash()) {
        return error("%s: Checksum mismatch", __func__);
    }

    return true;
}

/** Abort with a message */
static bool AbortNode(const std::string &strMessage,
                      bilingual_str user_message = bilingual_str()) {
    SetMiscWarning(Untranslated(strMessage));
    LogPrintf("*** %s\n", strMessage);
    if (!user_message.empty()) {
        user_message =
            _("A fatal internal error occurred, see debug.log for details");
    }
    AbortError(user_message);
    StartShutdown();
    return false;
}

static bool AbortNode(BlockValidationState &state,
                      const std::string &strMessage,
                      const bilingual_str &userMessage = bilingual_str()) {
    AbortNode(strMessage, userMessage);
    return state.Error(strMessage);
}

/** Restore the UTXO in a Coin at a given COutPoint. */
DisconnectResult UndoCoinSpend(const Coin &undo, CCoinsViewCache &view,
                               const COutPoint &out) {
    bool fClean = true;

    if (view.HaveCoin(out)) {
        // Overwriting transaction output.
        fClean = false;
    }

    if (undo.GetHeight() == 0) {
        // Missing undo metadata (height and coinbase). Older versions included
        // this information only in undo records for the last spend of a
        // transactions' outputs. This implies that it must be present for some
        // other output of the same tx.
        const Coin &alternate = AccessByTxid(view, out.GetTxId());
        if (alternate.IsSpent()) {
            // Adding output for transaction without known metadata
            return DisconnectResult::FAILED;
        }

        // This is somewhat ugly, but hopefully utility is limited. This is only
        // useful when working from legacy on disck data. In any case, putting
        // the correct information in there doesn't hurt.
        const_cast<Coin &>(undo) = Coin(undo.GetTxOut(), alternate.GetHeight(),
                                        alternate.IsCoinBase());
    }

    // If the coin already exists as an unspent coin in the cache, then the
    // possible_overwrite parameter to AddCoin must be set to true. We have
    // already checked whether an unspent coin exists above using HaveCoin, so
    // we don't need to guess. When fClean is false, an unspent coin already
    // existed and it is an overwrite.
    view.AddCoin(out, std::move(undo), !fClean);

    return fClean ? DisconnectResult::OK : DisconnectResult::UNCLEAN;
}

/**
 * Undo the effects of this block (with given index) on the UTXO set represented
 * by coins. When FAILED is returned, view is left in an indeterminate state.
 */
DisconnectResult CChainState::DisconnectBlock(const CBlock &block,
                                              const CBlockIndex *pindex,
                                              CCoinsViewCache &view) {
    CBlockUndo blockUndo;
    if (!UndoReadFromDisk(blockUndo, pindex)) {
        error("DisconnectBlock(): failure reading undo data");
        return DisconnectResult::FAILED;
    }

    return ApplyBlockUndo(blockUndo, block, pindex, view);
}

DisconnectResult ApplyBlockUndo(const CBlockUndo &blockUndo,
                                const CBlock &block, const CBlockIndex *pindex,
                                CCoinsViewCache &view) {
    bool fClean = true;

    if (blockUndo.vtxundo.size() + 1 != block.vtx.size()) {
        error("DisconnectBlock(): block and undo data inconsistent");
        return DisconnectResult::FAILED;
    }

    // First, restore inputs.
    for (size_t i = 1; i < block.vtx.size(); i++) {
        const CTransaction &tx = *(block.vtx[i]);
        const CTxUndo &txundo = blockUndo.vtxundo[i - 1];
        if (txundo.vprevout.size() != tx.vin.size()) {
            error("DisconnectBlock(): transaction and undo data inconsistent");
            return DisconnectResult::FAILED;
        }

        for (size_t j = 0; j < tx.vin.size(); j++) {
            const COutPoint &out = tx.vin[j].prevout;
            const Coin &undo = txundo.vprevout[j];
            DisconnectResult res = UndoCoinSpend(undo, view, out);
            if (res == DisconnectResult::FAILED) {
                return DisconnectResult::FAILED;
            }
            fClean = fClean && res != DisconnectResult::UNCLEAN;
        }
    }

    // Second, revert created outputs.
    for (const auto &ptx : block.vtx) {
        const CTransaction &tx = *ptx;
        const TxId &txid = tx.GetId();
        const bool is_coinbase = tx.IsCoinBase();

        // Check that all outputs are available and match the outputs in the
        // block itself exactly.
        for (size_t o = 0; o < tx.vout.size(); o++) {
            if (tx.vout[o].scriptPubKey.IsUnspendable()) {
                continue;
            }

            COutPoint out(txid, o);
            Coin coin;
            bool is_spent = view.SpendCoin(out, &coin);
            if (!is_spent || tx.vout[o] != coin.GetTxOut() ||
                uint32_t(pindex->nHeight) != coin.GetHeight() ||
                is_coinbase != coin.IsCoinBase()) {
                // transaction output mismatch
                fClean = false;
            }
        }
    }

    // Move best block pointer to previous block.
    view.SetBestBlock(block.hashPrevBlock);

    return fClean ? DisconnectResult::OK : DisconnectResult::UNCLEAN;
}

static void FlushUndoFile(int block_file, bool finalize = false) {
    FlatFilePos undo_pos_old(block_file, vinfoBlockFile[block_file].nUndoSize);
    if (!UndoFileSeq().Flush(undo_pos_old, finalize)) {
        AbortNode("Flushing undo file to disk failed. This is likely the "
                  "result of an I/O error.");
    }
}

static void FlushBlockFile(bool fFinalize = false, bool finalize_undo = false) {
    LOCK(cs_LastBlockFile);
    FlatFilePos block_pos_old(nLastBlockFile,
                              vinfoBlockFile[nLastBlockFile].nSize);
    if (!BlockFileSeq().Flush(block_pos_old, fFinalize)) {
        AbortNode("Flushing block file to disk failed. This is likely the "
                  "result of an I/O error.");
    }
    // we do not always flush the undo file, as the chain tip may be lagging
    // behind the incoming blocks,
    // e.g. during IBD or a sync after a node going offline
    if (!fFinalize || finalize_undo) {
        FlushUndoFile(nLastBlockFile, finalize_undo);
    }
}

static bool FindUndoPos(BlockValidationState &state, int nFile,
                        FlatFilePos &pos, unsigned int nAddSize);

static bool WriteUndoDataForBlock(const CBlockUndo &blockundo,
                                  BlockValidationState &state,
                                  CBlockIndex *pindex,
                                  const CChainParams &chainparams) {
    // Write undo information to disk
    if (pindex->GetUndoPos().IsNull()) {
        FlatFilePos _pos;
        if (!FindUndoPos(state, pindex->nFile, _pos,
                         ::GetSerializeSize(blockundo, CLIENT_VERSION) + 40)) {
            return error("ConnectBlock(): FindUndoPos failed");
        }
        if (!UndoWriteToDisk(blockundo, _pos, pindex->pprev->GetBlockHash(),
                             chainparams.DiskMagic())) {
            return AbortNode(state, "Failed to write undo data");
        }
        // rev files are written in block height order, whereas blk files are
        // written as blocks come in (often out of order) we want to flush the
        // rev (undo) file once we've written the last block, which is indicated
        // by the last height in the block file info as below; note that this
        // does not catch the case where the undo writes are keeping up with the
        // block writes (usually when a synced up node is getting newly mined
        // blocks) -- this case is caught in the FindBlockPos function
        if (_pos.nFile < nLastBlockFile &&
            static_cast<uint32_t>(pindex->nHeight) ==
                vinfoBlockFile[_pos.nFile].nHeightLast) {
            FlushUndoFile(_pos.nFile, true);
        }

        // update nUndoPos in block index
        pindex->nUndoPos = _pos.nPos;
        pindex->nStatus = pindex->nStatus.withUndo();
        setDirtyBlockIndex.insert(pindex);
    }

    return true;
}

static CCheckQueue<CScriptCheck> scriptcheckqueue(128);

void ThreadScriptCheck(int worker_num) {
    util::ThreadRename(strprintf("scriptch.%i", worker_num));
    scriptcheckqueue.Thread();
}

// Returns the script flags which should be checked for the block after
// the given block.
static uint32_t GetNextBlockScriptFlags(const Consensus::Params &params,
                                        const CBlockIndex *pindex) {
    uint32_t flags = SCRIPT_VERIFY_NONE;
    // Always enforce CLEANSTACK
    flags |= SCRIPT_VERIFY_CLEANSTACK;

    // Always enforce SIGHASH_FORKID
    flags |= SCRIPT_ENABLE_SIGHASH_FORKID;

    // We make sure this node will have replay protection during the next hard
    // fork.
    if (IsReplayProtectionEnabled(params, pindex)) {
        flags |= SCRIPT_ENABLE_REPLAY_PROTECTION;
    }

    return flags;
}

static int64_t nTimeCheck = 0;
static int64_t nTimeForks = 0;
static int64_t nTimeVerify = 0;
static int64_t nTimeConnect = 0;
static int64_t nTimeIndex = 0;
static int64_t nTimeCallbacks = 0;
static int64_t nTimeTotal = 0;
static int64_t nBlocksTotal = 0;

/**
 * Apply the effects of this block (with given index) on the UTXO set
 * represented by coins. Validity checks that depend on the UTXO set are also
 * done; ConnectBlock() can fail if those validity checks fail (among other
 * reasons).
 */
bool CChainState::ConnectBlock(const CBlock &block, BlockValidationState &state,
                               CBlockIndex *pindex, CCoinsViewCache &view,
                               const CChainParams &params,
                               BlockValidationOptions options,
                               bool fJustCheck) {
    AssertLockHeld(cs_main);
    assert(pindex);
    assert(*pindex->phashBlock == block.GetHash());
    int64_t nTimeStart = GetTimeMicros();

    const Consensus::Params &consensusParams = params.GetConsensus();

    // Check it again in case a previous version let a bad block in
    // NOTE: We don't currently (re-)invoke ContextualCheckBlock() or
    // ContextualCheckBlockHeader() here. This means that if we add a new
    // consensus rule that is enforced in one of those two functions, then we
    // may have let in a block that violates the rule prior to updating the
    // software, and we would NOT be enforcing the rule here. Fully solving
    // upgrade from one software version to the next after a consensus rule
    // change is potentially tricky and issue-specific.
    // Also, currently the rule against blocks more than 2 hours in the future
    // is enforced in ContextualCheckBlockHeader(); we wouldn't want to
    // re-enforce that rule here (at least until we make it impossible for
    // GetAdjustedTime() to go backward).
    if (!CheckBlock(block, state, consensusParams,
                    options.withCheckPoW(!fJustCheck)
                        .withCheckMerkleRoot(!fJustCheck))) {
        if (state.GetResult() == BlockValidationResult::BLOCK_MUTATED) {
            // We don't write down blocks to disk if they may have been
            // corrupted, so this should be impossible unless we're having
            // hardware problems.
            return AbortNode(state, "Corrupt block found indicating potential "
                                    "hardware failure; shutting down");
        }
        return error("%s: Consensus::CheckBlock: %s", __func__,
                     state.ToString());
    }

    // Verify that the view's current state corresponds to the previous block
    BlockHash hashPrevBlock =
        pindex->pprev == nullptr ? BlockHash() : pindex->pprev->GetBlockHash();
    assert(hashPrevBlock == view.GetBestBlock());

    nBlocksTotal++;

    // Special case for the genesis block, skipping connection of its
    // transactions (its coinbase is unspendable)
    if (block.GetHash() == consensusParams.hashGenesisBlock) {
        if (!fJustCheck) {
            view.SetBestBlock(pindex->GetBlockHash());
        }

        return true;
    }

    bool fScriptChecks = true;
    if (!hashAssumeValid.IsNull()) {
        // We've been configured with the hash of a block which has been
        // externally verified to have a valid history. A suitable default value
        // is included with the software and updated from time to time. Because
        // validity relative to a piece of software is an objective fact these
        // defaults can be easily reviewed. This setting doesn't force the
        // selection of any particular chain but makes validating some faster by
        // effectively caching the result of part of the verification.
        BlockMap::const_iterator it =
            m_blockman.m_block_index.find(hashAssumeValid);
        if (it != m_blockman.m_block_index.end()) {
            if (it->second->GetAncestor(pindex->nHeight) == pindex &&
                pindexBestHeader->GetAncestor(pindex->nHeight) == pindex &&
                pindexBestHeader->nChainWork >= nMinimumChainWork) {
                // This block is a member of the assumed verified chain and an
                // ancestor of the best header.
                // Script verification is skipped when connecting blocks under
                // the assumevalid block. Assuming the assumevalid block is
                // valid this is safe because block merkle hashes are still
                // computed and checked, Of course, if an assumed valid block is
                // invalid due to false scriptSigs this optimization would allow
                // an invalid chain to be accepted.
                // The equivalent time check discourages hash power from
                // extorting the network via DOS attack into accepting an
                // invalid block through telling users they must manually set
                // assumevalid. Requiring a software change or burying the
                // invalid block, regardless of the setting, makes it hard to
                // hide the implication of the demand. This also avoids having
                // release candidates that are hardly doing any signature
                // verification at all in testing without having to artificially
                // set the default assumed verified block further back. The test
                // against nMinimumChainWork prevents the skipping when denied
                // access to any chain at least as good as the expected chain.
                fScriptChecks =
                    (GetBlockProofEquivalentTime(
                         *pindexBestHeader, *pindex, *pindexBestHeader,
                         consensusParams) <= 60 * 60 * 24 * 5);
            }
        }
    }

    int64_t nTime1 = GetTimeMicros();
    nTimeCheck += nTime1 - nTimeStart;
    LogPrint(BCLog::BENCH, "    - Sanity checks: %.2fms [%.2fs (%.2fms/blk)]\n",
             MILLI * (nTime1 - nTimeStart), nTimeCheck * MICRO,
             nTimeCheck * MILLI / nBlocksTotal);

    // Start enforcing BIP68 (sequence locks).
    int nLockTimeFlags = 0;

    // Additional flags if standardness is enforced on consensus.
    int extraFlags = 0;
    if (fRequireStandardConsensus) {
        // if standardness is enforced on blocks, it MUST also be enforced on
        // the mempool, otherwise we might mine invalid blocks.
        assert(fRequireStandardPolicy);
        extraFlags = STANDARD_SCRIPT_VERIFY_FLAGS;
    }

    const uint32_t flags =
        GetNextBlockScriptFlags(consensusParams, pindex->pprev) | extraFlags;

    int64_t nTime2 = GetTimeMicros();
    nTimeForks += nTime2 - nTime1;
    LogPrint(BCLog::BENCH, "    - Fork checks: %.2fms [%.2fs (%.2fms/blk)]\n",
             MILLI * (nTime2 - nTime1), nTimeForks * MICRO,
             nTimeForks * MILLI / nBlocksTotal);

    std::vector<int> prevheights;
    Amount nFees = Amount::zero();
    int nInputs = 0;

    // Limit the total executed signature operations in the block, a consensus
    // rule. Tracking during the CPU-consuming part (validation of uncached
    // inputs) is per-input atomic and validation in each thread stops very
    // quickly after the limit is exceeded, so an adversary cannot cause us to
    // exceed the limit by much at all.
    CheckInputsLimiter nSigChecksBlockLimiter(
        GetMaxBlockSigChecksCount(options.getExcessiveBlockSize()));

    std::vector<TxSigCheckLimiter> nSigChecksTxLimiters;
    nSigChecksTxLimiters.resize(block.vtx.size() - 1);

    CBlockUndo blockundo;
    blockundo.vtxundo.resize(block.vtx.size() - 1);

    CCheckQueueControl<CScriptCheck> control(fScriptChecks ? &scriptcheckqueue
                                                           : nullptr);

    // Add all outputs
    try {
        for (const auto &ptx : block.vtx) {
            AddCoins(view, *ptx, pindex->nHeight);
        }
    } catch (const std::logic_error &e) {
        // This error will be thrown from AddCoin if we try to connect a block
        // containing duplicate transactions. Such a thing should normally be
        // caught early nowadays (due to ContextualCheckBlock's CTOR
        // enforcement) however some edge cases can escape that:
        // - ContextualCheckBlock does not get re-run after saving the block to
        // disk, and older versions may have saved a weird block.
        // - its checks are not applied to pre-CTOR chains, which we might visit
        // with checkpointing off.
        LogPrintf("ERROR: ConnectBlock(): tried to overwrite transaction\n");
        return state.Invalid(BlockValidationResult::BLOCK_CONSENSUS,
                             "tx-duplicate");
    }

    size_t txIndex = 0;
    for (const auto &ptx : block.vtx) {
        const CTransaction &tx = *ptx;
        const bool isCoinBase = tx.IsCoinBase();
        nInputs += tx.vin.size();

        {
            Amount txfee = Amount::zero();
            TxValidationState tx_state;
            if (!isCoinBase &&
                !Consensus::CheckTxInputs(tx, tx_state, view, pindex->nHeight,
                                          txfee)) {
                // Any transaction validation failure in ConnectBlock is a block
                // consensus failure.
                state.Invalid(BlockValidationResult::BLOCK_CONSENSUS,
                              tx_state.GetRejectReason(),
                              tx_state.GetDebugMessage());

                return error("%s: Consensus::CheckTxInputs: %s, %s", __func__,
                             tx.GetId().ToString(), state.ToString());
            }
            nFees += txfee;
        }

        // Enforce standardness on all txs.
        if (fRequireStandardConsensus) {
            std::string reason;
            if (!IsStandardTx(tx, fIsBareMultisigStd, CFeeRate(Amount::zero()),
                              reason)) {
                LogPrintf("ERROR: %s: contains a non-standard transaction "
                          "(and fRequireStandardConsensus is true)\n",
                          __func__);
                return state.Invalid(BlockValidationResult::BLOCK_CONSENSUS,
                                     reason);
            }
        }

        if (!MoneyRange(nFees)) {
            LogPrintf("ERROR: %s: accumulated fee in the block out of range.\n",
                      __func__);
            return state.Invalid(BlockValidationResult::BLOCK_CONSENSUS,
                                 "bad-txns-accumulated-fee-outofrange");
        }

        // The following checks do not apply to the coinbase.
        if (isCoinBase) {
            continue;
        }

        // Check that transaction is BIP68 final BIP68 lock checks (as
        // opposed to nLockTime checks) must be in ConnectBlock because they
        // require the UTXO set.
        prevheights.resize(tx.vin.size());
        for (size_t j = 0; j < tx.vin.size(); j++) {
            prevheights[j] = view.AccessCoin(tx.vin[j].prevout).GetHeight();
        }

        if (!SequenceLocks(tx, nLockTimeFlags, prevheights, *pindex)) {
            LogPrintf("ERROR: %s: contains a non-BIP68-final transaction\n",
                      __func__);
            return state.Invalid(BlockValidationResult::BLOCK_CONSENSUS,
                                 "bad-txns-nonfinal");
        }

        // Don't cache results if we're actually connecting blocks (still
        // consult the cache, though).
        bool fCacheResults = fJustCheck;

        std::vector<CScriptCheck> vChecks;
        // nSigChecksRet may be accurate (found in cache) or 0 (checks were
        // deferred into vChecks).
        int nSigChecksRet;
        TxValidationState tx_state;
        if (fScriptChecks &&
            !CheckInputScripts(
                tx, tx_state, view, flags, fCacheResults, fCacheResults,
                PrecomputedTransactionData::FromCoinsView(tx, view),
                nSigChecksRet, nSigChecksTxLimiters[txIndex],
                &nSigChecksBlockLimiter, &vChecks)) {
            // Any transaction validation failure in ConnectBlock is a block
            // consensus failure
            state.Invalid(BlockValidationResult::BLOCK_CONSENSUS,
                          tx_state.GetRejectReason(),
                          tx_state.GetDebugMessage());
            return error(
                "ConnectBlock(): CheckInputScripts on %s failed with %s",
                tx.GetId().ToString(), state.ToString());
        }

        control.Add(vChecks);

        // Note: this must execute in the same iteration as CheckTxInputs (not
        // in a separate loop) in order to detect double spends. However,
        // this does not prevent double-spending by duplicated transaction
        // inputs in the same transaction (cf. CVE-2018-17144) -- that check is
        // done in CheckBlock (CheckRegularTransaction).
        SpendCoins(view, tx, blockundo.vtxundo.at(txIndex), pindex->nHeight);
        txIndex++;
    }

    int64_t nTime3 = GetTimeMicros();
    nTimeConnect += nTime3 - nTime2;
    LogPrint(BCLog::BENCH,
             "      - Connect %u transactions: %.2fms (%.3fms/tx, %.3fms/txin) "
             "[%.2fs (%.2fms/blk)]\n",
             (unsigned)block.vtx.size(), MILLI * (nTime3 - nTime2),
             MILLI * (nTime3 - nTime2) / block.vtx.size(),
             nInputs <= 1 ? 0 : MILLI * (nTime3 - nTime2) / (nInputs - 1),
             nTimeConnect * MICRO, nTimeConnect * MILLI / nBlocksTotal);

    // 50% of fees get burned.
    Amount amountFeeReward = nFees / 2;
    Amount blockReward =
        amountFeeReward + GetBlockSubsidy(block.nBits, consensusParams);
    if (block.vtx[0]->GetValueOut() > blockReward) {
        LogPrintf("ERROR: ConnectBlock(): coinbase pays too much (actual=%d vs "
                  "limit=%d)\n",
                  block.vtx[0]->GetValueOut(), blockReward);
        return state.Invalid(BlockValidationResult::BLOCK_CONSENSUS,
                             "bad-cb-amount");
    }

    const std::vector<CTxOut> requiredOutputs = GetMinerFundRequiredOutputs(
        consensusParams, options.shouldValidateMinerFund(), pindex->pprev,
        blockReward);

    if (!requiredOutputs.empty()) {
        auto nextRequiredOutput = requiredOutputs.begin();
        // Miner fund outputs must appear in order.
        // Can be separated by non-miner fund outputs.
        for (const CTxOut &o : block.vtx[0]->vout) {
            // Must match next required output exactly.
            if (o == *nextRequiredOutput) {
                nextRequiredOutput++;
                // Found all outputs.
                if (nextRequiredOutput == requiredOutputs.end()) {
                    goto MinerFundSuccess;
                }
            }
        }

        // We did not find all required miner fund outputs.
        return state.Invalid(BlockValidationResult::BLOCK_CONSENSUS,
                             "bad-cb-minerfund");
    }

MinerFundSuccess:

    if (!control.Wait()) {
        return state.Invalid(BlockValidationResult::BLOCK_CONSENSUS,
                             "blk-bad-inputs", "parallel script check failed");
    }

    int64_t nTime4 = GetTimeMicros();
    nTimeVerify += nTime4 - nTime2;
    LogPrint(
        BCLog::BENCH,
        "    - Verify %u txins: %.2fms (%.3fms/txin) [%.2fs (%.2fms/blk)]\n",
        nInputs - 1, MILLI * (nTime4 - nTime2),
        nInputs <= 1 ? 0 : MILLI * (nTime4 - nTime2) / (nInputs - 1),
        nTimeVerify * MICRO, nTimeVerify * MILLI / nBlocksTotal);

    if (fJustCheck) {
        return true;
    }

    if (!WriteUndoDataForBlock(blockundo, state, pindex, params)) {
        return false;
    }

    if (!pindex->IsValid(BlockValidity::SCRIPTS)) {
        pindex->RaiseValidity(BlockValidity::SCRIPTS);
        setDirtyBlockIndex.insert(pindex);
    }

    assert(pindex->phashBlock);
    // add this block to the view's block chain
    view.SetBestBlock(pindex->GetBlockHash());

    int64_t nTime5 = GetTimeMicros();
    nTimeIndex += nTime5 - nTime4;
    LogPrint(BCLog::BENCH, "    - Index writing: %.2fms [%.2fs (%.2fms/blk)]\n",
             MILLI * (nTime5 - nTime4), nTimeIndex * MICRO,
             nTimeIndex * MILLI / nBlocksTotal);

    int64_t nTime6 = GetTimeMicros();
    nTimeCallbacks += nTime6 - nTime5;
    LogPrint(BCLog::BENCH, "    - Callbacks: %.2fms [%.2fs (%.2fms/blk)]\n",
             MILLI * (nTime6 - nTime5), nTimeCallbacks * MICRO,
             nTimeCallbacks * MILLI / nBlocksTotal);

    return true;
}

CoinsCacheSizeState
CChainState::GetCoinsCacheSizeState(const CTxMemPool *tx_pool) {
    return this->GetCoinsCacheSizeState(
        tx_pool, m_coinstip_cache_size_bytes,
        gArgs.GetArg("-maxmempool", DEFAULT_MAX_MEMPOOL_SIZE) * 1000000);
}

CoinsCacheSizeState
CChainState::GetCoinsCacheSizeState(const CTxMemPool *tx_pool,
                                    size_t max_coins_cache_size_bytes,
                                    size_t max_mempool_size_bytes) {
    int64_t nMempoolUsage = tx_pool->DynamicMemoryUsage();
    int64_t cacheSize = CoinsTip().DynamicMemoryUsage();
    int64_t nTotalSpace =
        max_coins_cache_size_bytes +
        std::max<int64_t>(max_mempool_size_bytes - nMempoolUsage, 0);

    //! No need to periodic flush if at least this much space still available.
    static constexpr int64_t MAX_BLOCK_COINSDB_USAGE_BYTES =
        10 * 1024 * 1024; // 10MB
    int64_t large_threshold = std::max(
        (9 * nTotalSpace) / 10, nTotalSpace - MAX_BLOCK_COINSDB_USAGE_BYTES);

    if (cacheSize > nTotalSpace) {
        LogPrintf("Cache size (%s) exceeds total space (%s)\n", cacheSize,
                  nTotalSpace);
        return CoinsCacheSizeState::CRITICAL;
    } else if (cacheSize > large_threshold) {
        return CoinsCacheSizeState::LARGE;
    }
    return CoinsCacheSizeState::OK;
}

bool CChainState::FlushStateToDisk(const CChainParams &chainparams,
                                   BlockValidationState &state,
                                   FlushStateMode mode,
                                   int nManualPruneHeight) {
    LOCK(cs_main);
    assert(this->CanFlushToDisk());
    static std::chrono::microseconds nLastWrite{0};
    static std::chrono::microseconds nLastFlush{0};
    std::set<int> setFilesToPrune;
    bool full_flush_completed = false;

    const size_t coins_count = CoinsTip().GetCacheSize();
    const size_t coins_mem_usage = CoinsTip().DynamicMemoryUsage();

    try {
        {
            bool fFlushForPrune = false;
            bool fDoFullFlush = false;
            CoinsCacheSizeState cache_state =
                GetCoinsCacheSizeState(&m_mempool);
            LOCK(cs_LastBlockFile);
            if (fPruneMode && (fCheckForPruning || nManualPruneHeight > 0) &&
                !fReindex) {
                if (nManualPruneHeight > 0) {
                    LOG_TIME_MILLIS_WITH_CATEGORY(
                        "find files to prune (manual)", BCLog::BENCH);
                    m_blockman.FindFilesToPruneManual(
                        setFilesToPrune, nManualPruneHeight, m_chain.Height());
                } else {
                    LOG_TIME_MILLIS_WITH_CATEGORY("find files to prune",
                                                  BCLog::BENCH);
                    m_blockman.FindFilesToPrune(
                        setFilesToPrune, chainparams.PruneAfterHeight(),
                        m_chain.Height(), IsInitialBlockDownload());
                    fCheckForPruning = false;
                }
                if (!setFilesToPrune.empty()) {
                    fFlushForPrune = true;
                    if (!fHavePruned) {
                        pblocktree->WriteFlag("prunedblockfiles", true);
                        fHavePruned = true;
                    }
                }
            }
            const auto nNow = GetTime<std::chrono::microseconds>();
            // Avoid writing/flushing immediately after startup.
            if (nLastWrite.count() == 0) {
                nLastWrite = nNow;
            }
            if (nLastFlush.count() == 0) {
                nLastFlush = nNow;
            }
            // The cache is large and we're within 10% and 10 MiB of the limit,
            // but we have time now (not in the middle of a block processing).
            bool fCacheLarge = mode == FlushStateMode::PERIODIC &&
                               cache_state >= CoinsCacheSizeState::LARGE;
            // The cache is over the limit, we have to write now.
            bool fCacheCritical = mode == FlushStateMode::IF_NEEDED &&
                                  cache_state >= CoinsCacheSizeState::CRITICAL;
            // It's been a while since we wrote the block index to disk. Do this
            // frequently, so we don't need to redownload after a crash.
            bool fPeriodicWrite = mode == FlushStateMode::PERIODIC &&
                                  nNow > nLastWrite + DATABASE_WRITE_INTERVAL;
            // It's been very long since we flushed the cache. Do this
            // infrequently, to optimize cache usage.
            bool fPeriodicFlush = mode == FlushStateMode::PERIODIC &&
                                  nNow > nLastFlush + DATABASE_FLUSH_INTERVAL;
            // Combine all conditions that result in a full cache flush.
            fDoFullFlush = (mode == FlushStateMode::ALWAYS) || fCacheLarge ||
                           fCacheCritical || fPeriodicFlush || fFlushForPrune;
            // Write blocks and block index to disk.
            if (fDoFullFlush || fPeriodicWrite) {
                // Depend on nMinDiskSpace to ensure we can write block index
                if (!CheckDiskSpace(GetBlocksDir())) {
                    return AbortNode(state, "Disk space is too low!",
                                     _("Disk space is too low!"));
                }

                {
                    LOG_TIME_MILLIS_WITH_CATEGORY(
                        "write block and undo data to disk", BCLog::BENCH);

                    // First make sure all block and undo data is flushed to
                    // disk.
                    FlushBlockFile();
                }
                // Then update all block file information (which may refer to
                // block and undo files).
                {
                    LOG_TIME_MILLIS_WITH_CATEGORY("write block index to disk",
                                                  BCLog::BENCH);

                    std::vector<std::pair<int, const CBlockFileInfo *>> vFiles;
                    vFiles.reserve(setDirtyFileInfo.size());
                    for (int i : setDirtyFileInfo) {
                        vFiles.push_back(std::make_pair(i, &vinfoBlockFile[i]));
                    }

                    setDirtyFileInfo.clear();

                    std::vector<const CBlockIndex *> vBlocks;
                    vBlocks.reserve(setDirtyBlockIndex.size());
                    for (const CBlockIndex *cbi : setDirtyBlockIndex) {
                        vBlocks.push_back(cbi);
                    }

                    setDirtyBlockIndex.clear();

                    if (!pblocktree->WriteBatchSync(vFiles, nLastBlockFile,
                                                    vBlocks)) {
                        return AbortNode(
                            state, "Failed to write to block index database");
                    }
                }

                // Finally remove any pruned files
                if (fFlushForPrune) {
                    LOG_TIME_MILLIS_WITH_CATEGORY("unlink pruned files",
                                                  BCLog::BENCH);

                    UnlinkPrunedFiles(setFilesToPrune);
                }
                nLastWrite = nNow;
            }
            // Flush best chain related state. This can only be done if the
            // blocks / block index write was also done.
            if (fDoFullFlush && !CoinsTip().GetBestBlock().IsNull()) {
                LOG_TIME_SECONDS(
                    strprintf("write coins cache to disk (%d coins, %.2fkB)",
                              coins_count, coins_mem_usage / 1000));

                // Typical Coin structures on disk are around 48 bytes in size.
                // Pushing a new one to the database can cause it to be written
                // twice (once in the log, and once in the tables). This is
                // already an overestimation, as most will delete an existing
                // entry or overwrite one. Still, use a conservative safety
                // factor of 2.
                if (!CheckDiskSpace(GetDataDir(),
                                    48 * 2 * 2 * CoinsTip().GetCacheSize())) {
                    return AbortNode(state, "Disk space is too low!",
                                     _("Disk space is too low!"));
                }

                // Flush the chainstate (which may refer to block index
                // entries).
                if (!CoinsTip().Flush()) {
                    return AbortNode(state, "Failed to write to coin database");
                }
                nLastFlush = nNow;
                full_flush_completed = true;
            }
        }

        if (full_flush_completed) {
            // Update best block in wallet (so we can detect restored wallets).
            GetMainSignals().ChainStateFlushed(m_chain.GetLocator());
        }
    } catch (const std::runtime_error &e) {
        return AbortNode(state, std::string("System error while flushing: ") +
                                    e.what());
    }
    return true;
}

void CChainState::ForceFlushStateToDisk() {
    BlockValidationState state;
    const CChainParams &chainparams = Params();
    if (!this->FlushStateToDisk(chainparams, state, FlushStateMode::ALWAYS)) {
        LogPrintf("%s: failed to flush state (%s)\n", __func__,
                  state.ToString());
    }
}

void CChainState::PruneAndFlush() {
    BlockValidationState state;
    fCheckForPruning = true;
    const CChainParams &chainparams = Params();
    if (!this->FlushStateToDisk(chainparams, state, FlushStateMode::NONE)) {
        LogPrintf("%s: failed to flush state (%s)\n", __func__,
                  state.ToString());
    }
}

/** Check warning conditions and do some notifications on new chain tip set. */
static void UpdateTip(CTxMemPool &mempool, const CChainParams &params,
                      CBlockIndex *pindexNew)
    EXCLUSIVE_LOCKS_REQUIRED(::cs_main) {
    // New best block
    mempool.AddTransactionsUpdated(1);

    {
        LOCK(g_best_block_mutex);
        g_best_block = pindexNew->GetBlockHash();
        g_best_block_cv.notify_all();
    }

    LogPrintf("%s: new best=%s height=%d version=0x%08x log2_work=%f tx=%ld "
              "date='%s' progress=%f cache=%.1fMiB(%utxo)\n",
              __func__, pindexNew->GetBlockHash().ToString(),
              pindexNew->nHeight, pindexNew->nHeaderVersion,
              log(pindexNew->nChainWork.getdouble()) / log(2.0),
              pindexNew->GetChainTxCount(),
              FormatISO8601DateTime(pindexNew->GetBlockTime()),
              GuessVerificationProgress(params.TxData(), pindexNew),
              ::ChainstateActive().CoinsTip().DynamicMemoryUsage() *
                  (1.0 / (1 << 20)),
              ::ChainstateActive().CoinsTip().GetCacheSize());
}

/**
 * Disconnect m_chain's tip.
 * After calling, the mempool will be in an inconsistent state, with
 * transactions from disconnected blocks being added to disconnectpool. You
 * should make the mempool consistent again by calling updateMempoolForReorg.
 * with cs_main held.
 *
 * If disconnectpool is nullptr, then no disconnected transactions are added to
 * disconnectpool (note that the caller is responsible for mempool consistency
 * in any case).
 */
bool CChainState::DisconnectTip(const CChainParams &params,
                                BlockValidationState &state,
                                DisconnectedBlockTransactions *disconnectpool) {
    AssertLockHeld(cs_main);
    AssertLockHeld(m_mempool.cs);
    CBlockIndex *pindexDelete = m_chain.Tip();
    const Consensus::Params &consensusParams = params.GetConsensus();

    assert(pindexDelete);

    // Read block from disk.
    std::shared_ptr<CBlock> pblock = std::make_shared<CBlock>();
    CBlock &block = *pblock;
    if (!ReadBlockFromDisk(block, pindexDelete, consensusParams)) {
        return error("DisconnectTip(): Failed to read block");
    }

    // Apply the block atomically to the chain state.
    int64_t nStart = GetTimeMicros();
    {
        CCoinsViewCache view(&CoinsTip());
        assert(view.GetBestBlock() == pindexDelete->GetBlockHash());
        if (DisconnectBlock(block, pindexDelete, view) !=
            DisconnectResult::OK) {
            return error("DisconnectTip(): DisconnectBlock %s failed",
                         pindexDelete->GetBlockHash().ToString());
        }

        bool flushed = view.Flush();
        assert(flushed);
    }

    LogPrint(BCLog::BENCH, "- Disconnect block: %.2fms\n",
             (GetTimeMicros() - nStart) * MILLI);

    // Write the chain state to disk, if necessary.
    if (!FlushStateToDisk(params, state, FlushStateMode::IF_NEEDED)) {
        return false;
    }

    // If this block is deactivating a fork, we move all mempool transactions
    // in front of disconnectpool for reprocessing in a future
    // updateMempoolForReorg call
    if (pindexDelete->pprev != nullptr &&
        GetNextBlockScriptFlags(consensusParams, pindexDelete) !=
            GetNextBlockScriptFlags(consensusParams, pindexDelete->pprev)) {
        LogPrint(BCLog::MEMPOOL,
                 "Disconnecting mempool due to rewind of upgrade block\n");
        if (disconnectpool) {
            disconnectpool->importMempool(m_mempool);
        }
        m_mempool.clear();
    }

    if (disconnectpool) {
        disconnectpool->addForBlock(block.vtx, m_mempool);
    }

    // If the tip is finalized, then undo it.
    if (m_finalizedBlockIndex == pindexDelete) {
        m_finalizedBlockIndex = pindexDelete->pprev;
    }

    m_chain.SetTip(pindexDelete->pprev);

    // Update ::ChainActive() and related variables.
    UpdateTip(m_mempool, params, pindexDelete->pprev);
    // Let wallets know transactions went from 1-confirmed to
    // 0-confirmed or conflicted:
    GetMainSignals().BlockDisconnected(pblock, pindexDelete);
    return true;
}

static int64_t nTimeReadFromDisk = 0;
static int64_t nTimeConnectTotal = 0;
static int64_t nTimeFlush = 0;
static int64_t nTimeChainState = 0;
static int64_t nTimePostConnect = 0;

struct PerBlockConnectTrace {
    CBlockIndex *pindex = nullptr;
    std::shared_ptr<const CBlock> pblock;
    PerBlockConnectTrace() {}
};

/**
 * Used to track blocks whose transactions were applied to the UTXO state as a
 * part of a single ActivateBestChainStep call.
 *
 * This class is single-use, once you call GetBlocksConnected() you have to
 * throw it away and make a new one.
 */
class ConnectTrace {
private:
    std::vector<PerBlockConnectTrace> blocksConnected;

public:
    explicit ConnectTrace() : blocksConnected(1) {}

    void BlockConnected(CBlockIndex *pindex,
                        std::shared_ptr<const CBlock> pblock) {
        assert(!blocksConnected.back().pindex);
        assert(pindex);
        assert(pblock);
        blocksConnected.back().pindex = pindex;
        blocksConnected.back().pblock = std::move(pblock);
        blocksConnected.emplace_back();
    }

    std::vector<PerBlockConnectTrace> &GetBlocksConnected() {
        // We always keep one extra block at the end of our list because blocks
        // are added after all the conflicted transactions have been filled in.
        // Thus, the last entry should always be an empty one waiting for the
        // transactions from the next block. We pop the last entry here to make
        // sure the list we return is sane.
        assert(!blocksConnected.back().pindex);
        blocksConnected.pop_back();
        return blocksConnected;
    }
};

bool CChainState::MarkBlockAsFinal(BlockValidationState &state,
                                   const CBlockIndex *pindex) {
    AssertLockHeld(cs_main);
    if (pindex->nStatus.isInvalid()) {
        // We try to finalize an invalid block.
        LogPrintf("ERROR: %s: Trying to finalize invalid block %s\n", __func__,
                  pindex->GetBlockHash().ToString());
        return state.Invalid(BlockValidationResult::BLOCK_CACHED_INVALID,
                             "finalize-invalid-block");
    }

    // Check that the request is consistent with current finalization.
    if (m_finalizedBlockIndex &&
        !AreOnTheSameFork(pindex, m_finalizedBlockIndex)) {
        LogPrintf("ERROR: %s: Trying to finalize block %s which conflicts with "
                  "already finalized block\n",
                  __func__, pindex->GetBlockHash().ToString());
        return state.Invalid(BlockValidationResult::BLOCK_FINALIZATION,
                             "bad-fork-prior-finalized");
    }

    if (IsBlockFinalized(pindex)) {
        // The block is already finalized.
        return true;
    }

    // We have a new block to finalize.
    m_finalizedBlockIndex = pindex;
    return true;
}

static const CBlockIndex *FindBlockToFinalize(CBlockIndex *pindexNew)
    EXCLUSIVE_LOCKS_REQUIRED(cs_main) {
    AssertLockHeld(cs_main);

    const int32_t maxreorgdepth =
        gArgs.GetArg("-maxreorgdepth", DEFAULT_MAX_REORG_DEPTH);

    const int64_t finalizationdelay =
        gArgs.GetArg("-finalizationdelay", DEFAULT_MIN_FINALIZATION_DELAY);

    // Find our candidate.
    // If maxreorgdepth is < 0 pindex will be null and auto finalization
    // disabled
    const CBlockIndex *pindex =
        pindexNew->GetAncestor(pindexNew->nHeight - maxreorgdepth);

    int64_t now = GetTime();

    // If the finalization delay is not expired since the startup time,
    // finalization should be avoided. Header receive time is not saved to disk
    // and so cannot be anterior to startup time.
    if (now < (GetStartupTime() + finalizationdelay)) {
        return nullptr;
    }

    // While our candidate is not eligible (finalization delay not expired), try
    // the previous one.
    while (pindex && (pindex != ::ChainstateActive().GetFinalizedBlock())) {
        // Check that the block to finalize is known for a long enough time.
        // This test will ensure that an attacker could not cause a block to
        // finalize by forking the chain with a depth > maxreorgdepth.
        // If the block is loaded from disk, header receive time is 0 and the
        // block will be finalized. This is safe because the delay since the
        // node startup is already expired.
        auto headerReceivedTime = pindex->GetHeaderReceivedTime();

        // If finalization delay is <= 0, finalization always occurs immediately
        if (now >= (headerReceivedTime + finalizationdelay)) {
            return pindex;
        }

        pindex = pindex->pprev;
    }

    return nullptr;
}

/**
 * Connect a new block to m_chain. pblock is either nullptr or a pointer to
 * a CBlock corresponding to pindexNew, to bypass loading it again from disk.
 *
 * The block is always added to connectTrace (either after loading from disk or
 * by copying pblock) - if that is not intended, care must be taken to remove
 * the last entry in blocksConnected in case of failure.
 */
bool CChainState::ConnectTip(const Config &config, BlockValidationState &state,
                             CBlockIndex *pindexNew,
                             const std::shared_ptr<const CBlock> &pblock,
                             ConnectTrace &connectTrace,
                             DisconnectedBlockTransactions &disconnectpool) {
    AssertLockHeld(cs_main);
    AssertLockHeld(m_mempool.cs);

    const CChainParams &params = config.GetChainParams();
    const Consensus::Params &consensusParams = params.GetConsensus();

    assert(pindexNew->pprev == m_chain.Tip());
    // Read block from disk.
    int64_t nTime1 = GetTimeMicros();
    std::shared_ptr<const CBlock> pthisBlock;
    if (!pblock) {
        std::shared_ptr<CBlock> pblockNew = std::make_shared<CBlock>();
        if (!ReadBlockFromDisk(*pblockNew, pindexNew, consensusParams)) {
            return AbortNode(state, "Failed to read block");
        }
        pthisBlock = pblockNew;
    } else {
        pthisBlock = pblock;
    }

    const CBlock &blockConnecting = *pthisBlock;

    // Apply the block atomically to the chain state.
    int64_t nTime2 = GetTimeMicros();
    nTimeReadFromDisk += nTime2 - nTime1;
    int64_t nTime3;
    LogPrint(BCLog::BENCH, "  - Load block from disk: %.2fms [%.2fs]\n",
             (nTime2 - nTime1) * MILLI, nTimeReadFromDisk * MICRO);
    {
        CCoinsViewCache view(&CoinsTip());
        bool rv = ConnectBlock(blockConnecting, state, pindexNew, view, params,
                               BlockValidationOptions(config));
        GetMainSignals().BlockChecked(blockConnecting, state);
        if (!rv) {
            if (state.IsInvalid()) {
                InvalidBlockFound(pindexNew, state);
            }

            return error("%s: ConnectBlock %s failed, %s", __func__,
                         pindexNew->GetBlockHash().ToString(),
                         state.ToString());
        }

        // Update the finalized block.
        const CBlockIndex *pindexToFinalize = FindBlockToFinalize(pindexNew);
        if (pindexToFinalize && !MarkBlockAsFinal(state, pindexToFinalize)) {
            return error("ConnectTip(): MarkBlockAsFinal %s failed (%s)",
                         pindexNew->GetBlockHash().ToString(),
                         state.ToString());
        }

        nTime3 = GetTimeMicros();
        nTimeConnectTotal += nTime3 - nTime2;
        assert(nBlocksTotal > 0);
        LogPrint(BCLog::BENCH,
                 "  - Connect total: %.2fms [%.2fs (%.2fms/blk)]\n",
                 (nTime3 - nTime2) * MILLI, nTimeConnectTotal * MICRO,
                 nTimeConnectTotal * MILLI / nBlocksTotal);
        bool flushed = view.Flush();
        assert(flushed);
    }

    int64_t nTime4 = GetTimeMicros();
    nTimeFlush += nTime4 - nTime3;
    LogPrint(BCLog::BENCH, "  - Flush: %.2fms [%.2fs (%.2fms/blk)]\n",
             (nTime4 - nTime3) * MILLI, nTimeFlush * MICRO,
             nTimeFlush * MILLI / nBlocksTotal);

    // Write the chain state to disk, if necessary.
    if (!FlushStateToDisk(config.GetChainParams(), state,
                          FlushStateMode::IF_NEEDED)) {
        return false;
    }

    int64_t nTime5 = GetTimeMicros();
    nTimeChainState += nTime5 - nTime4;
    LogPrint(BCLog::BENCH,
             "  - Writing chainstate: %.2fms [%.2fs (%.2fms/blk)]\n",
             (nTime5 - nTime4) * MILLI, nTimeChainState * MICRO,
             nTimeChainState * MILLI / nBlocksTotal);

    // Remove conflicting transactions from the mempool.;
    m_mempool.removeForBlock(blockConnecting.vtx, pindexNew->nHeight);
    disconnectpool.removeForBlock(blockConnecting.vtx);

    // If this block is activating a fork, we move all mempool transactions
    // in front of disconnectpool for reprocessing in a future
    // updateMempoolForReorg call
    if (pindexNew->pprev != nullptr &&
        GetNextBlockScriptFlags(consensusParams, pindexNew) !=
            GetNextBlockScriptFlags(consensusParams, pindexNew->pprev)) {
        LogPrint(BCLog::MEMPOOL,
                 "Disconnecting mempool due to acceptance of upgrade block\n");
        disconnectpool.importMempool(m_mempool);
    }

    // Update m_chain & related variables.
    m_chain.SetTip(pindexNew);
    UpdateTip(m_mempool, params, pindexNew);

    int64_t nTime6 = GetTimeMicros();
    nTimePostConnect += nTime6 - nTime5;
    nTimeTotal += nTime6 - nTime1;
    LogPrint(BCLog::BENCH,
             "  - Connect postprocess: %.2fms [%.2fs (%.2fms/blk)]\n",
             (nTime6 - nTime5) * MILLI, nTimePostConnect * MICRO,
             nTimePostConnect * MILLI / nBlocksTotal);
    LogPrint(BCLog::BENCH, "- Connect block: %.2fms [%.2fs (%.2fms/blk)]\n",
             (nTime6 - nTime1) * MILLI, nTimeTotal * MICRO,
             nTimeTotal * MILLI / nBlocksTotal);

    connectTrace.BlockConnected(pindexNew, std::move(pthisBlock));
    return true;
}

/**
 * Return the tip of the chain with the most work in it, that isn't known to be
 * invalid (it's however far from certain to be valid).
 */
CBlockIndex *CChainState::FindMostWorkChain() {
    AssertLockHeld(cs_main);
    do {
        CBlockIndex *pindexNew = nullptr;

        // Find the best candidate header.
        {
            std::set<CBlockIndex *, CBlockIndexWorkComparator>::reverse_iterator
                it = setBlockIndexCandidates.rbegin();
            if (it == setBlockIndexCandidates.rend()) {
                return nullptr;
            }
            pindexNew = *it;
        }

        // If this block will cause a finalized block to be reorged, then we
        // mark it as invalid.
        if (m_finalizedBlockIndex &&
            !AreOnTheSameFork(pindexNew, m_finalizedBlockIndex)) {
            LogPrintf("Mark block %s invalid because it forks prior to the "
                      "finalization point %d.\n",
                      pindexNew->GetBlockHash().ToString(),
                      m_finalizedBlockIndex->nHeight);
            pindexNew->nStatus = pindexNew->nStatus.withFailed();
            InvalidChainFound(pindexNew);
        }

        const bool fAvalancheEnabled = isAvalancheEnabled(gArgs);
        const bool fAutoUnpark =
            gArgs.GetBoolArg("-automaticunparking", !fAvalancheEnabled);

        const CBlockIndex *pindexFork = m_chain.FindFork(pindexNew);

        // Check whether all blocks on the path between the currently active
        // chain and the candidate are valid. Just going until the active chain
        // is an optimization, as we know all blocks in it are valid already.
        CBlockIndex *pindexTest = pindexNew;
        bool hasValidAncestor = true;
        while (hasValidAncestor && pindexTest && pindexTest != pindexFork) {
            assert(pindexTest->HaveTxsDownloaded() || pindexTest->nHeight == 0);

            // If this is a parked chain, but it has enough PoW, clear the park
            // state.
            bool fParkedChain = pindexTest->nStatus.isOnParkedChain();
            if (fAutoUnpark && fParkedChain) {
                const CBlockIndex *pindexTip = m_chain.Tip();

                // During initialization, pindexTip and/or pindexFork may be
                // null. In this case, we just ignore the fact that the chain is
                // parked.
                if (!pindexTip || !pindexFork) {
                    UnparkBlock(pindexTest);
                    continue;
                }

                // A parked chain can be unparked if it has twice as much PoW
                // accumulated as the main chain has since the fork block.
                CBlockIndex const *pindexExtraPow = pindexTip;
                arith_uint256 requiredWork = pindexTip->nChainWork;
                switch (pindexTip->nHeight - pindexFork->nHeight) {
                    // Limit the penality for depth 1, 2 and 3 to half a block
                    // worth of work to ensure we don't fork accidentally.
                    case 3:
                    case 2:
                        pindexExtraPow = pindexExtraPow->pprev;
                    // FALLTHROUGH
                    case 1: {
                        const arith_uint256 deltaWork =
                            pindexExtraPow->nChainWork - pindexFork->nChainWork;
                        requiredWork += (deltaWork >> 1);
                        break;
                    }
                    default:
                        requiredWork +=
                            pindexExtraPow->nChainWork - pindexFork->nChainWork;
                        break;
                }

                if (pindexNew->nChainWork > requiredWork) {
                    // We have enough, clear the parked state.
                    LogPrintf("Unpark chain up to block %s as it has "
                              "accumulated enough PoW.\n",
                              pindexNew->GetBlockHash().ToString());
                    fParkedChain = false;
                    UnparkBlock(pindexTest);
                }
            }

            // Pruned nodes may have entries in setBlockIndexCandidates for
            // which block files have been deleted. Remove those as candidates
            // for the most work chain if we come across them; we can't switch
            // to a chain unless we have all the non-active-chain parent blocks.
            bool fInvalidChain = pindexTest->nStatus.isInvalid();
            bool fMissingData = !pindexTest->nStatus.hasData();
            if (!(fInvalidChain || fParkedChain || fMissingData)) {
                // The current block is acceptable, move to the parent, up to
                // the fork point.
                pindexTest = pindexTest->pprev;
                continue;
            }

            // Candidate chain is not usable (either invalid or parked or
            // missing data)
            hasValidAncestor = false;
            setBlockIndexCandidates.erase(pindexTest);

            if (fInvalidChain &&
                (pindexBestInvalid == nullptr ||
                 pindexNew->nChainWork > pindexBestInvalid->nChainWork)) {
                pindexBestInvalid = pindexNew;
            }

            if (fParkedChain &&
                (pindexBestParked == nullptr ||
                 pindexNew->nChainWork > pindexBestParked->nChainWork)) {
                pindexBestParked = pindexNew;
            }

            LogPrintf("Considered switching to better tip %s but that chain "
                      "contains a%s%s%s block.\n",
                      pindexNew->GetBlockHash().ToString(),
                      fInvalidChain ? "n invalid" : "",
                      fParkedChain ? " parked" : "",
                      fMissingData ? " missing-data" : "");

            CBlockIndex *pindexFailed = pindexNew;
            // Remove the entire chain from the set.
            while (pindexTest != pindexFailed) {
                if (fInvalidChain || fParkedChain) {
                    pindexFailed->nStatus =
                        pindexFailed->nStatus.withFailedParent(fInvalidChain)
                            .withParkedParent(fParkedChain);
                } else if (fMissingData) {
                    // If we're missing data, then add back to
                    // m_blocks_unlinked, so that if the block arrives in the
                    // future we can try adding to setBlockIndexCandidates
                    // again.
                    m_blockman.m_blocks_unlinked.insert(
                        std::make_pair(pindexFailed->pprev, pindexFailed));
                }
                setBlockIndexCandidates.erase(pindexFailed);
                pindexFailed = pindexFailed->pprev;
            }

            if (fInvalidChain || fParkedChain) {
                // We discovered a new chain tip that is either parked or
                // invalid, we may want to warn.
                CheckForkWarningConditionsOnNewFork(pindexNew);
            }
        }

        if (fAvalancheEnabled && g_avalanche) {
            g_avalanche->addBlockToReconcile(pindexNew);
        }

        // We found a candidate that has valid ancestors. This is our guy.
        if (hasValidAncestor) {
            return pindexNew;
        }
    } while (true);
}

/**
 * Delete all entries in setBlockIndexCandidates that are worse than the current
 * tip.
 */
void CChainState::PruneBlockIndexCandidates() {
    // Note that we can't delete the current block itself, as we may need to
    // return to it later in case a reorganization to a better block fails.
    auto it = setBlockIndexCandidates.begin();
    while (it != setBlockIndexCandidates.end() &&
           setBlockIndexCandidates.value_comp()(*it, m_chain.Tip())) {
        setBlockIndexCandidates.erase(it++);
    }

    // Either the current tip or a successor of it we're working towards is left
    // in setBlockIndexCandidates.
    assert(!setBlockIndexCandidates.empty());
}

/**
 * Try to make some progress towards making pindexMostWork the active block.
 * pblock is either nullptr or a pointer to a CBlock corresponding to
 * pindexMostWork.
 *
 * @returns true unless a system error occurred
 */
bool CChainState::ActivateBestChainStep(
    const Config &config, BlockValidationState &state,
    CBlockIndex *pindexMostWork, const std::shared_ptr<const CBlock> &pblock,
    bool &fInvalidFound, ConnectTrace &connectTrace) {
    AssertLockHeld(cs_main);
    AssertLockHeld(m_mempool.cs);

    const CBlockIndex *pindexOldTip = m_chain.Tip();
    const CBlockIndex *pindexFork = m_chain.FindFork(pindexMostWork);

    // Disconnect active blocks which are no longer in the best chain.
    bool fBlocksDisconnected = false;
    DisconnectedBlockTransactions disconnectpool;
    while (m_chain.Tip() && m_chain.Tip() != pindexFork) {
        if (!DisconnectTip(config.GetChainParams(), state, &disconnectpool)) {
            // This is likely a fatal error, but keep the mempool consistent,
            // just in case. Only remove from the mempool in this case.
            disconnectpool.updateMempoolForReorg(config, false, m_mempool);

            // If we're unable to disconnect a block during normal operation,
            // then that is a failure of our local system -- we should abort
            // rather than stay on a less work chain.
            AbortNode(state,
                      "Failed to disconnect block; see debug.log for details");
            return false;
        }

        fBlocksDisconnected = true;
    }

    // Build list of new blocks to connect.
    std::vector<CBlockIndex *> vpindexToConnect;
    bool fContinue = true;
    int nHeight = pindexFork ? pindexFork->nHeight : -1;
    while (fContinue && nHeight != pindexMostWork->nHeight) {
        // Don't iterate the entire list of potential improvements toward the
        // best tip, as we likely only need a few blocks along the way.
        int nTargetHeight = std::min(nHeight + 32, pindexMostWork->nHeight);
        vpindexToConnect.clear();
        vpindexToConnect.reserve(nTargetHeight - nHeight);
        CBlockIndex *pindexIter = pindexMostWork->GetAncestor(nTargetHeight);
        while (pindexIter && pindexIter->nHeight != nHeight) {
            vpindexToConnect.push_back(pindexIter);
            pindexIter = pindexIter->pprev;
        }

        nHeight = nTargetHeight;

        // Connect new blocks.
        for (CBlockIndex *pindexConnect : reverse_iterate(vpindexToConnect)) {
            if (!ConnectTip(config, state, pindexConnect,
                            pindexConnect == pindexMostWork
                                ? pblock
                                : std::shared_ptr<const CBlock>(),
                            connectTrace, disconnectpool)) {
                if (state.IsInvalid()) {
                    // The block violates a consensus rule.
                    if (state.GetResult() !=
                        BlockValidationResult::BLOCK_MUTATED) {
                        InvalidChainFound(vpindexToConnect.back());
                    }
                    state = BlockValidationState();
                    fInvalidFound = true;
                    fContinue = false;
                    break;
                }

                // A system error occurred (disk space, database error, ...).
                // Make the mempool consistent with the current tip, just in
                // case any observers try to use it before shutdown.
                disconnectpool.updateMempoolForReorg(config, false, m_mempool);
                return false;
            } else {
                PruneBlockIndexCandidates();
                if (!pindexOldTip ||
                    m_chain.Tip()->nChainWork > pindexOldTip->nChainWork) {
                    // We're in a better position than we were. Return
                    // temporarily to release the lock.
                    fContinue = false;
                    break;
                }
            }
        }
    }

    if (fBlocksDisconnected || !disconnectpool.isEmpty()) {
        // If any blocks were disconnected, we need to update the mempool even
        // if disconnectpool is empty. The disconnectpool may also be non-empty
        // if the mempool was imported due to new validation rules being in
        // effect.
        LogPrint(BCLog::MEMPOOL, "Updating mempool due to reorganization or "
                                 "rules upgrade/downgrade\n");
        disconnectpool.updateMempoolForReorg(config, true, m_mempool);
    }

    m_mempool.check(&CoinsTip());

    // Callbacks/notifications for a new best chain.
    if (fInvalidFound) {
        CheckForkWarningConditionsOnNewFork(pindexMostWork);
    } else {
        CheckForkWarningConditions();
    }

    return true;
}

static SynchronizationState GetSynchronizationState(bool init) {
    if (!init) {
        return SynchronizationState::POST_INIT;
    }
    if (::fReindex) {
        return SynchronizationState::INIT_REINDEX;
    }
    return SynchronizationState::INIT_DOWNLOAD;
}

static bool NotifyHeaderTip() LOCKS_EXCLUDED(cs_main) {
    bool fNotify = false;
    bool fInitialBlockDownload = false;
    static CBlockIndex *pindexHeaderOld = nullptr;
    CBlockIndex *pindexHeader = nullptr;
    {
        LOCK(cs_main);
        pindexHeader = pindexBestHeader;

        if (pindexHeader != pindexHeaderOld) {
            fNotify = true;
            fInitialBlockDownload =
                ::ChainstateActive().IsInitialBlockDownload();
            pindexHeaderOld = pindexHeader;
        }
    }

    // Send block tip changed notifications without cs_main
    if (fNotify) {
        uiInterface.NotifyHeaderTip(
            GetSynchronizationState(fInitialBlockDownload), pindexHeader);
    }
    return fNotify;
}

static void LimitValidationInterfaceQueue() LOCKS_EXCLUDED(cs_main) {
    AssertLockNotHeld(cs_main);

    if (GetMainSignals().CallbacksPending() > 10) {
        SyncWithValidationInterfaceQueue();
    }
}

bool CChainState::ActivateBestChain(const Config &config,
                                    BlockValidationState &state,
                                    std::shared_ptr<const CBlock> pblock) {
    // Note that while we're often called here from ProcessNewBlock, this is
    // far from a guarantee. Things in the P2P/RPC will often end up calling
    // us in the middle of ProcessNewBlock - do not assume pblock is set
    // sanely for performance or correctness!
    AssertLockNotHeld(cs_main);

    const CChainParams &params = config.GetChainParams();

    // ABC maintains a fair degree of expensive-to-calculate internal state
    // because this function periodically releases cs_main so that it does not
    // lock up other threads for too long during large connects - and to allow
    // for e.g. the callback queue to drain we use m_cs_chainstate to enforce
    // mutual exclusion so that only one caller may execute this function at a
    // time
    LOCK(m_cs_chainstate);

    CBlockIndex *pindexMostWork = nullptr;
    CBlockIndex *pindexNewTip = nullptr;
    int nStopAtHeight = gArgs.GetArg("-stopatheight", DEFAULT_STOPATHEIGHT);
    do {
        // Block until the validation queue drains. This should largely
        // never happen in normal operation, however may happen during
        // reindex, causing memory blowup if we run too far ahead.
        // Note that if a validationinterface callback ends up calling
        // ActivateBestChain this may lead to a deadlock! We should
        // probably have a DEBUG_LOCKORDER test for this in the future.
        LimitValidationInterfaceQueue();

        {
            LOCK(cs_main);
            // Lock transaction pool for at least as long as it takes for
            // connectTrace to be consumed
            LOCK(m_mempool.cs);
            CBlockIndex *starting_tip = m_chain.Tip();
            bool blocks_connected = false;
            do {
                // We absolutely may not unlock cs_main until we've made forward
                // progress (with the exception of shutdown due to hardware
                // issues, low disk space, etc).

                // Destructed before cs_main is unlocked
                ConnectTrace connectTrace;

                if (pindexMostWork == nullptr) {
                    pindexMostWork = FindMostWorkChain();
                }

                // Whether we have anything to do at all.
                if (pindexMostWork == nullptr ||
                    pindexMostWork == m_chain.Tip()) {
                    break;
                }

                bool fInvalidFound = false;
                std::shared_ptr<const CBlock> nullBlockPtr;
                if (!ActivateBestChainStep(
                        config, state, pindexMostWork,
                        pblock && pblock->GetHash() ==
                                      pindexMostWork->GetBlockHash()
                            ? pblock
                            : nullBlockPtr,
                        fInvalidFound, connectTrace)) {
                    // A system error occurred
                    return false;
                }
                blocks_connected = true;

                if (fInvalidFound) {
                    // Wipe cache, we may need another branch now.
                    pindexMostWork = nullptr;
                }

                pindexNewTip = m_chain.Tip();
                for (const PerBlockConnectTrace &trace :
                     connectTrace.GetBlocksConnected()) {
                    assert(trace.pblock && trace.pindex);
                    GetMainSignals().BlockConnected(trace.pblock, trace.pindex);
                }
            } while (!m_chain.Tip() ||
                     (starting_tip && CBlockIndexWorkComparator()(
                                          m_chain.Tip(), starting_tip)));

            // Check the index once we're done with the above loop, since
            // we're going to release cs_main soon. If the index is in a bad
            // state now, then it's better to know immediately rather than
            // randomly have it cause a problem in a race.
            CheckBlockIndex(params.GetConsensus());

            if (!blocks_connected) {
                return true;
            }

            const CBlockIndex *pindexFork = m_chain.FindFork(starting_tip);
            bool fInitialDownload = IsInitialBlockDownload();

            // Notify external listeners about the new tip.
            // Enqueue while holding cs_main to ensure that UpdatedBlockTip is
            // called in the order in which blocks are connected
            if (pindexFork != pindexNewTip) {
                // Notify ValidationInterface subscribers
                GetMainSignals().UpdatedBlockTip(pindexNewTip, pindexFork,
                                                 fInitialDownload);

                // Always notify the UI if a new block tip was connected
                uiInterface.NotifyBlockTip(
                    GetSynchronizationState(fInitialDownload), pindexNewTip);
            }
        }
        // When we reach this point, we switched to a new tip (stored in
        // pindexNewTip).

        if (nStopAtHeight && pindexNewTip &&
            pindexNewTip->nHeight >= nStopAtHeight) {
            StartShutdown();
        }

        // We check shutdown only after giving ActivateBestChainStep a chance to
        // run once so that we never shutdown before connecting the genesis
        // block during LoadChainTip(). Previously this caused an assert()
        // failure during shutdown in such cases as the UTXO DB flushing checks
        // that the best block hash is non-null.
        if (ShutdownRequested()) {
            break;
        }
    } while (pindexNewTip != pindexMostWork);

    // Write changes periodically to disk, after relay.
    if (!FlushStateToDisk(params, state, FlushStateMode::PERIODIC)) {
        return false;
    }

    return true;
}

bool ActivateBestChain(const Config &config, BlockValidationState &state,
                       std::shared_ptr<const CBlock> pblock) {
    return ::ChainstateActive().ActivateBestChain(config, state,
                                                  std::move(pblock));
}

bool CChainState::PreciousBlock(const Config &config,
                                BlockValidationState &state,
                                CBlockIndex *pindex) {
    {
        LOCK(cs_main);
        if (pindex->nChainWork < m_chain.Tip()->nChainWork) {
            // Nothing to do, this block is not at the tip.
            return true;
        }

        if (m_chain.Tip()->nChainWork > nLastPreciousChainwork) {
            // The chain has been extended since the last call, reset the
            // counter.
            nBlockReverseSequenceId = -1;
        }

        nLastPreciousChainwork = m_chain.Tip()->nChainWork;
        setBlockIndexCandidates.erase(pindex);
        pindex->nSequenceId = nBlockReverseSequenceId;
        if (nBlockReverseSequenceId > std::numeric_limits<int32_t>::min()) {
            // We can't keep reducing the counter if somebody really wants to
            // call preciousblock 2**31-1 times on the same set of tips...
            nBlockReverseSequenceId--;
        }

        // In case this was parked, unpark it.
        UnparkBlock(pindex);

        // Make sure it is added to the candidate list if appropriate.
        if (pindex->IsValid(BlockValidity::TRANSACTIONS) &&
            pindex->HaveTxsDownloaded()) {
            setBlockIndexCandidates.insert(pindex);
            PruneBlockIndexCandidates();
        }
    }

    return ActivateBestChain(config, state);
}

bool PreciousBlock(const Config &config, BlockValidationState &state,
                   CBlockIndex *pindex) {
    return ::ChainstateActive().PreciousBlock(config, state, pindex);
}

bool CChainState::UnwindBlock(const Config &config, BlockValidationState &state,
                              CBlockIndex *pindex, bool invalidate) {
    CBlockIndex *to_mark_failed_or_parked = pindex;
    bool pindex_was_in_chain = false;
    int disconnected = 0;
    const CChainParams &chainparams = config.GetChainParams();

    // We do not allow ActivateBestChain() to run while UnwindBlock() is
    // running, as that could cause the tip to change while we disconnect
    // blocks. (Note for backport of Core PR16849: we acquire
    // LOCK(m_cs_chainstate) in the Park, Invalidate and FinalizeBlock functions
    // due to differences in our code)
    AssertLockHeld(m_cs_chainstate);

    // We'll be acquiring and releasing cs_main below, to allow the validation
    // callbacks to run. However, we should keep the block index in a
    // consistent state as we disconnect blocks -- in particular we need to
    // add equal-work blocks to setBlockIndexCandidates as we disconnect.
    // To avoid walking the block index repeatedly in search of candidates,
    // build a map once so that we can look up candidate blocks by chain
    // work as we go.
    std::multimap<const arith_uint256, CBlockIndex *> candidate_blocks_by_work;

    {
        LOCK(cs_main);
        for (const auto &entry : m_blockman.m_block_index) {
            CBlockIndex *candidate = entry.second;
            // We don't need to put anything in our active chain into the
            // multimap, because those candidates will be found and considered
            // as we disconnect.
            // Instead, consider only non-active-chain blocks that have at
            // least as much work as where we expect the new tip to end up.
            if (!m_chain.Contains(candidate) &&
                !CBlockIndexWorkComparator()(candidate, pindex->pprev) &&
                candidate->IsValid(BlockValidity::TRANSACTIONS) &&
                candidate->HaveTxsDownloaded()) {
                candidate_blocks_by_work.insert(
                    std::make_pair(candidate->nChainWork, candidate));
            }
        }
    }

    // Disconnect (descendants of) pindex, and mark them invalid.
    while (true) {
        if (ShutdownRequested()) {
            break;
        }

        // Make sure the queue of validation callbacks doesn't grow unboundedly.
        LimitValidationInterfaceQueue();

        LOCK(cs_main);
        // Lock for as long as disconnectpool is in scope to make sure
        // UpdateMempoolForReorg is called after DisconnectTip without unlocking
        // in between
        LOCK(m_mempool.cs);

        if (!m_chain.Contains(pindex)) {
            break;
        }

        pindex_was_in_chain = true;
        CBlockIndex *invalid_walk_tip = m_chain.Tip();

        // ActivateBestChain considers blocks already in m_chain
        // unconditionally valid already, so force disconnect away from it.

        DisconnectedBlockTransactions disconnectpool;

        bool ret = DisconnectTip(chainparams, state, &disconnectpool);

        // DisconnectTip will add transactions to disconnectpool.
        // Adjust the mempool to be consistent with the new tip, adding
        // transactions back to the mempool if disconnecting was successful,
        // and we're not doing a very deep invalidation (in which case
        // keeping the mempool up to date is probably futile anyway).
        disconnectpool.updateMempoolForReorg(
            config, /* fAddToMempool = */ (++disconnected <= 10) && ret,
            m_mempool);

        if (!ret) {
            return false;
        }

        assert(invalid_walk_tip->pprev == m_chain.Tip());

        // We immediately mark the disconnected blocks as invalid.
        // This prevents a case where pruned nodes may fail to invalidateblock
        // and be left unable to start as they have no tip candidates (as there
        // are no blocks that meet the "have data and are not invalid per
        // nStatus" criteria for inclusion in setBlockIndexCandidates).

        invalid_walk_tip->nStatus =
            invalidate ? invalid_walk_tip->nStatus.withFailed()
                       : invalid_walk_tip->nStatus.withParked();

        setDirtyBlockIndex.insert(invalid_walk_tip);
        setBlockIndexCandidates.insert(invalid_walk_tip->pprev);

        if (invalid_walk_tip == to_mark_failed_or_parked->pprev &&
            (invalidate ? to_mark_failed_or_parked->nStatus.hasFailed()
                        : to_mark_failed_or_parked->nStatus.isParked())) {
            // We only want to mark the last disconnected block as
            // Failed (or Parked); its children need to be FailedParent (or
            // ParkedParent) instead.
            to_mark_failed_or_parked->nStatus =
                (invalidate
                     ? to_mark_failed_or_parked->nStatus.withFailed(false)
                           .withFailedParent()
                     : to_mark_failed_or_parked->nStatus.withParked(false)
                           .withParkedParent());

            setDirtyBlockIndex.insert(to_mark_failed_or_parked);
        }

        // Add any equal or more work headers to setBlockIndexCandidates
        auto candidate_it = candidate_blocks_by_work.lower_bound(
            invalid_walk_tip->pprev->nChainWork);
        while (candidate_it != candidate_blocks_by_work.end()) {
            if (!CBlockIndexWorkComparator()(candidate_it->second,
                                             invalid_walk_tip->pprev)) {
                setBlockIndexCandidates.insert(candidate_it->second);
                candidate_it = candidate_blocks_by_work.erase(candidate_it);
            } else {
                ++candidate_it;
            }
        }

        // Track the last disconnected block, so we can correct its
        // FailedParent (or ParkedParent) status in future iterations, or, if
        // it's the last one, call InvalidChainFound on it.
        to_mark_failed_or_parked = invalid_walk_tip;
    }

    CheckBlockIndex(chainparams.GetConsensus());

    {
        LOCK(cs_main);
        if (m_chain.Contains(to_mark_failed_or_parked)) {
            // If the to-be-marked invalid block is in the active chain,
            // something is interfering and we can't proceed.
            return false;
        }

        // Mark pindex (or the last disconnected block) as invalid (or parked),
        // even when it never was in the main chain.
        to_mark_failed_or_parked->nStatus =
            invalidate ? to_mark_failed_or_parked->nStatus.withFailed()
                       : to_mark_failed_or_parked->nStatus.withParked();
        setDirtyBlockIndex.insert(to_mark_failed_or_parked);
        if (invalidate) {
            m_blockman.m_failed_blocks.insert(to_mark_failed_or_parked);
        }

        // If any new blocks somehow arrived while we were disconnecting
        // (above), then the pre-calculation of what should go into
        // setBlockIndexCandidates may have missed entries. This would
        // technically be an inconsistency in the block index, but if we clean
        // it up here, this should be an essentially unobservable error.
        // Loop back over all block index entries and add any missing entries
        // to setBlockIndexCandidates.
        for (const std::pair<const BlockHash, CBlockIndex *> &it :
             m_blockman.m_block_index) {
            CBlockIndex *i = it.second;
            if (i->IsValid(BlockValidity::TRANSACTIONS) &&
                i->HaveTxsDownloaded() &&
                !setBlockIndexCandidates.value_comp()(i, m_chain.Tip())) {
                setBlockIndexCandidates.insert(i);
            }
        }

        if (invalidate) {
            InvalidChainFound(to_mark_failed_or_parked);
        }
    }

    // Only notify about a new block tip if the active chain was modified.
    if (pindex_was_in_chain) {
        uiInterface.NotifyBlockTip(
            GetSynchronizationState(IsInitialBlockDownload()),
            to_mark_failed_or_parked->pprev);
    }
    return true;
}

bool CChainState::InvalidateBlock(const Config &config,
                                  BlockValidationState &state,
                                  CBlockIndex *pindex) {
    AssertLockNotHeld(m_cs_chainstate);
    // See 'Note for backport of Core PR16849' in CChainState::UnwindBlock
    LOCK(m_cs_chainstate);

    return UnwindBlock(config, state, pindex, true);
}

bool CChainState::ParkBlock(const Config &config, BlockValidationState &state,
                            CBlockIndex *pindex) {
    AssertLockNotHeld(m_cs_chainstate);
    // See 'Note for backport of Core PR16849' in CChainState::UnwindBlock
    LOCK(m_cs_chainstate);

    return UnwindBlock(config, state, pindex, false);
}

bool CChainState::FinalizeBlock(const Config &config,
                                BlockValidationState &state,
                                CBlockIndex *pindex) {
    AssertLockNotHeld(m_cs_chainstate);
    // See 'Note for backport of Core PR16849' in CChainState::UnwindBlock
    LOCK(m_cs_chainstate);

    AssertLockNotHeld(cs_main);
    CBlockIndex *pindexToInvalidate = nullptr;
    {
        LOCK(cs_main);
        if (!MarkBlockAsFinal(state, pindex)) {
            // state is set by MarkBlockAsFinal.
            return false;
        }

        // We have a valid candidate, make sure it is not parked.
        if (pindex->nStatus.isOnParkedChain()) {
            UnparkBlock(pindex);
        }

        // If the finalized block is on the active chain, there is no need to
        // rewind.
        if (::ChainActive().Contains(pindex)) {
            return true;
        }

        // If the finalized block is not on the active chain, that chain is
        // invalid
        // ...
        const CBlockIndex *pindexFork = ::ChainActive().FindFork(pindex);
        pindexToInvalidate = ::ChainActive().Next(pindexFork);
        if (!pindexToInvalidate) {
            return false;
        }
    } // end of locked cs_main scope

    // ... therefore, we invalidate the block on the active chain that comes
    // immediately after it
    return UnwindBlock(config, state, pindexToInvalidate,
                       true /* invalidating */);
}

template <typename F>
bool CChainState::UpdateFlagsForBlock(CBlockIndex *pindexBase,
                                      CBlockIndex *pindex, F f) {
    BlockStatus newStatus = f(pindex->nStatus);
    if (pindex->nStatus != newStatus &&
        (!pindexBase ||
         pindex->GetAncestor(pindexBase->nHeight) == pindexBase)) {
        pindex->nStatus = newStatus;
        setDirtyBlockIndex.insert(pindex);
        if (newStatus.isValid()) {
            m_blockman.m_failed_blocks.erase(pindex);
        }

        if (pindex->IsValid(BlockValidity::TRANSACTIONS) &&
            pindex->HaveTxsDownloaded() &&
            setBlockIndexCandidates.value_comp()(::ChainActive().Tip(),
                                                 pindex)) {
            setBlockIndexCandidates.insert(pindex);
        }
        return true;
    }
    return false;
}

template <typename F, typename C, typename AC>
void CChainState::UpdateFlags(CBlockIndex *pindex, CBlockIndex *&pindexReset,
                              F f, C fChild, AC fAncestorWasChanged) {
    AssertLockHeld(cs_main);

    // Update the current block and ancestors; while we're doing this, identify
    // which was the deepest ancestor we changed.
    CBlockIndex *pindexDeepestChanged = pindex;
    for (auto pindexAncestor = pindex; pindexAncestor != nullptr;
         pindexAncestor = pindexAncestor->pprev) {
        if (UpdateFlagsForBlock(nullptr, pindexAncestor, f)) {
            pindexDeepestChanged = pindexAncestor;
        }
    }

    if (pindexReset &&
        pindexReset->GetAncestor(pindexDeepestChanged->nHeight) ==
            pindexDeepestChanged) {
        // reset pindexReset if it had a modified ancestor.
        pindexReset = nullptr;
    }

    // Update all blocks under modified blocks.
    BlockMap::iterator it = m_blockman.m_block_index.begin();
    while (it != m_blockman.m_block_index.end()) {
        UpdateFlagsForBlock(pindex, it->second, fChild);
        UpdateFlagsForBlock(pindexDeepestChanged, it->second,
                            fAncestorWasChanged);
        it++;
    }
}

void CChainState::ResetBlockFailureFlags(CBlockIndex *pindex) {
    AssertLockHeld(cs_main);

    // In case we are reconsidering something before the finalization point,
    // move the finalization point to the last common ancestor.
    if (m_finalizedBlockIndex) {
        m_finalizedBlockIndex =
            LastCommonAncestor(pindex, m_finalizedBlockIndex);
    }

    UpdateFlags(
        pindex, pindexBestInvalid,
        [](const BlockStatus status) {
            return status.withClearedFailureFlags();
        },
        [](const BlockStatus status) {
            return status.withClearedFailureFlags();
        },
        [](const BlockStatus status) {
            return status.withFailedParent(false);
        });
}

void ResetBlockFailureFlags(CBlockIndex *pindex) {
    return ::ChainstateActive().ResetBlockFailureFlags(pindex);
}

void CChainState::UnparkBlockImpl(CBlockIndex *pindex, bool fClearChildren) {
    AssertLockHeld(cs_main);

    UpdateFlags(
        pindex, pindexBestParked,
        [](const BlockStatus status) {
            return status.withClearedParkedFlags();
        },
        [fClearChildren](const BlockStatus status) {
            return fClearChildren ? status.withClearedParkedFlags()
                                  : status.withParkedParent(false);
        },
        [](const BlockStatus status) {
            return status.withParkedParent(false);
        });
}

void UnparkBlockAndChildren(CBlockIndex *pindex) {
    return ::ChainstateActive().UnparkBlockImpl(pindex, true);
}

void UnparkBlock(CBlockIndex *pindex) {
    return ::ChainstateActive().UnparkBlockImpl(pindex, false);
}

bool CChainState::IsBlockFinalized(const CBlockIndex *pindex) const {
    AssertLockHeld(cs_main);
    return m_finalizedBlockIndex &&
           m_finalizedBlockIndex->GetAncestor(pindex->nHeight) == pindex;
}

/** Return the currently finalized block index. */
const CBlockIndex *CChainState::GetFinalizedBlock() const {
    AssertLockHeld(cs_main);
    return m_finalizedBlockIndex;
}

CBlockIndex *BlockManager::AddToBlockIndex(const CBlockHeader &block) {
    AssertLockHeld(cs_main);

    // Check for duplicate
    BlockHash hash = block.GetHash();
    BlockMap::iterator it = m_block_index.find(hash);
    if (it != m_block_index.end()) {
        return it->second;
    }

    // Construct new block index object
    CBlockIndex *pindexNew = new CBlockIndex(block);
    // We assign the sequence id to blocks only when the full data is available,
    // to avoid miners withholding blocks but broadcasting headers, to get a
    // competitive advantage.
    pindexNew->nSequenceId = 0;
    BlockMap::iterator mi =
        m_block_index.insert(std::make_pair(hash, pindexNew)).first;
    pindexNew->phashBlock = &((*mi).first);
    BlockMap::iterator miPrev = m_block_index.find(block.hashPrevBlock);
    if (miPrev != m_block_index.end()) {
        pindexNew->pprev = (*miPrev).second;
        pindexNew->nHeight = pindexNew->pprev->nHeight + 1;
        pindexNew->BuildSkip();
    }
    pindexNew->nTimeReceived = GetTime();
    pindexNew->nTimeMax =
        (pindexNew->pprev
             ? std::max(pindexNew->pprev->nTimeMax, pindexNew->nTime)
             : pindexNew->nTime);
    pindexNew->nChainWork =
        (pindexNew->pprev ? pindexNew->pprev->nChainWork : 0) +
        GetBlockProof(*pindexNew);
    pindexNew->RaiseValidity(BlockValidity::TREE);
    if (pindexBestHeader == nullptr ||
        pindexBestHeader->nChainWork < pindexNew->nChainWork) {
        pindexBestHeader = pindexNew;
    }

    setDirtyBlockIndex.insert(pindexNew);
    return pindexNew;
}

/**
 * Mark a block as having its data received and checked (up to
 * BLOCK_VALID_TRANSACTIONS).
 */
void CChainState::ReceivedBlockTransactions(const CBlock &block,
                                            CBlockIndex *pindexNew,
                                            const FlatFilePos &pos) {
    pindexNew->nTx = block.vtx.size();
    pindexNew->nSize = ::GetSerializeSize(block, PROTOCOL_VERSION);
    pindexNew->nFile = pos.nFile;
    pindexNew->nDataPos = pos.nPos;
    pindexNew->nUndoPos = 0;
    pindexNew->nStatus = pindexNew->nStatus.withData();
    pindexNew->RaiseValidity(BlockValidity::TRANSACTIONS);
    setDirtyBlockIndex.insert(pindexNew);

    if (pindexNew->UpdateChainStats()) {
        // If pindexNew is the genesis block or all parents are
        // BLOCK_VALID_TRANSACTIONS.
        std::deque<CBlockIndex *> queue;
        queue.push_back(pindexNew);

        // Recursively process any descendant blocks that now may be eligible to
        // be connected.
        while (!queue.empty()) {
            CBlockIndex *pindex = queue.front();
            queue.pop_front();
            pindex->UpdateChainStats();
            if (pindex->nSequenceId == 0) {
                // We assign a sequence is when transaction are received to
                // prevent a miner from being able to broadcast a block but not
                // its content. However, a sequence id may have been set
                // manually, for instance via PreciousBlock, in which case, we
                // don't need to assign one.
                pindex->nSequenceId = nBlockSequenceId++;
            }

            if (m_chain.Tip() == nullptr ||
                !setBlockIndexCandidates.value_comp()(pindex, m_chain.Tip())) {
                setBlockIndexCandidates.insert(pindex);
            }

            std::pair<std::multimap<CBlockIndex *, CBlockIndex *>::iterator,
                      std::multimap<CBlockIndex *, CBlockIndex *>::iterator>
                range = m_blockman.m_blocks_unlinked.equal_range(pindex);
            while (range.first != range.second) {
                std::multimap<CBlockIndex *, CBlockIndex *>::iterator it =
                    range.first;
                queue.push_back(it->second);
                range.first++;
                m_blockman.m_blocks_unlinked.erase(it);
            }
        }
    } else if (pindexNew->pprev &&
               pindexNew->pprev->IsValid(BlockValidity::TREE)) {
        m_blockman.m_blocks_unlinked.insert(
            std::make_pair(pindexNew->pprev, pindexNew));
    }
}

static bool FindBlockPos(FlatFilePos &pos, unsigned int nAddSize,
                         unsigned int nHeight, uint64_t nTime,
                         bool fKnown = false) {
    LOCK(cs_LastBlockFile);

    unsigned int nFile = fKnown ? pos.nFile : nLastBlockFile;
    if (vinfoBlockFile.size() <= nFile) {
        vinfoBlockFile.resize(nFile + 1);
    }

    bool finalize_undo = false;
    if (!fKnown) {
        while (vinfoBlockFile[nFile].nSize + nAddSize >= MAX_BLOCKFILE_SIZE) {
            // when the undo file is keeping up with the block file, we want to
            // flush it explicitly when it is lagging behind (more blocks arrive
            // than are being connected), we let the undo block write case
            // handle it
            finalize_undo = (vinfoBlockFile[nFile].nHeightLast ==
                             (unsigned int)ChainActive().Tip()->nHeight);
            nFile++;
            if (vinfoBlockFile.size() <= nFile) {
                vinfoBlockFile.resize(nFile + 1);
            }
        }
        pos.nFile = nFile;
        pos.nPos = vinfoBlockFile[nFile].nSize;
    }

    if ((int)nFile != nLastBlockFile) {
        if (!fKnown) {
            LogPrintf("Leaving block file %i: %s\n", nLastBlockFile,
                      vinfoBlockFile[nLastBlockFile].ToString());
        }
        FlushBlockFile(!fKnown, finalize_undo);
        nLastBlockFile = nFile;
    }

    vinfoBlockFile[nFile].AddBlock(nHeight, nTime);
    if (fKnown) {
        vinfoBlockFile[nFile].nSize =
            std::max(pos.nPos + nAddSize, vinfoBlockFile[nFile].nSize);
    } else {
        vinfoBlockFile[nFile].nSize += nAddSize;
    }

    if (!fKnown) {
        bool out_of_space;
        size_t bytes_allocated =
            BlockFileSeq().Allocate(pos, nAddSize, out_of_space);
        if (out_of_space) {
            return AbortNode("Disk space is too low!",
                             _("Disk space is too low!"));
        }
        if (bytes_allocated != 0 && fPruneMode) {
            fCheckForPruning = true;
        }
    }

    setDirtyFileInfo.insert(nFile);
    return true;
}

static bool FindUndoPos(BlockValidationState &state, int nFile,
                        FlatFilePos &pos, unsigned int nAddSize) {
    pos.nFile = nFile;

    LOCK(cs_LastBlockFile);

    pos.nPos = vinfoBlockFile[nFile].nUndoSize;
    vinfoBlockFile[nFile].nUndoSize += nAddSize;
    setDirtyFileInfo.insert(nFile);

    bool out_of_space;
    size_t bytes_allocated =
        UndoFileSeq().Allocate(pos, nAddSize, out_of_space);
    if (out_of_space) {
        return AbortNode(state, "Disk space is too low!",
                         _("Disk space is too low!"));
    }
    if (bytes_allocated != 0 && fPruneMode) {
        fCheckForPruning = true;
    }

    return true;
}

/**
 * Return true if the provided block header is valid.
 * Only verify PoW if blockValidationOptions is configured to do so.
 * This allows validation of headers on which the PoW hasn't been done.
 * For example: to validate template handed to mining software.
 * Do not call this for any check that depends on the context.
 * For context-dependent calls, see ContextualCheckBlockHeader.
 */
static bool CheckBlockHeader(const CBlockHeader &block,
                             BlockValidationState &state,
                             const Consensus::Params &params,
                             BlockValidationOptions validationOptions) {
    // Check proof of work matches claimed amount
    if (validationOptions.shouldValidatePoW() &&
        !CheckProofOfWork(block.GetHash(), block.nBits, params)) {
        return state.Invalid(BlockValidationResult::BLOCK_INVALID_HEADER,
                             "high-hash", "proof of work failed");
    }

    if (block.nReserved != 0) {
        return state.Invalid(BlockValidationResult::BLOCK_INVALID_HEADER,
                             "bad-blk-reserved",
                             "block's reserved field must be 0");
    }

    if (block.nHeaderVersion != 1) {
        LogPrintf("ERROR: expected block version 1 but got %d\n",
                  block.nHeaderVersion);
        return state.Invalid(BlockValidationResult::BLOCK_INVALID_HEADER,
                             "bad-blk-version", "block version must be 1");
    }

    // Check if claimed size is excessive
    if (block.GetSize() > validationOptions.getExcessiveBlockSize()) {
        LogPrintf(
            "ERROR: block has excessive size %u, which is above the limit %u\n",
            block.GetSize(), validationOptions.getExcessiveBlockSize());
        return state.Invalid(BlockValidationResult::BLOCK_CONSENSUS,
                             "bad-blk-size",
                             "block header has excessive claimed size");
    }

    return true;
}

bool CheckBlock(const CBlock &block, BlockValidationState &state,
                const Consensus::Params &params,
                BlockValidationOptions validationOptions) {
    // These are checks that are independent of context.
    if (block.fChecked) {
        return true;
    }

    // Check that the header is valid (particularly PoW).  This is mostly
    // redundant with the call in AcceptBlockHeader.
    if (!CheckBlockHeader(block, state, params, validationOptions)) {
        return false;
    }

    // Check the merkle root.
    if (validationOptions.shouldValidateMerkleRoot()) {
        uint256 hashMerkleRoot2 = BlockMerkleRoot(block);
        if (block.hashMerkleRoot != hashMerkleRoot2) {
            return state.Invalid(BlockValidationResult::BLOCK_MUTATED,
                                 "bad-txnmrklroot", "hashMerkleRoot mismatch");
        }
    }

    const uint256 hashActualMetadata = SerializeHash(block.vMetadata);
    if (hashActualMetadata != block.hashExtendedMetadata) {
        LogPrintf(
            "ERROR: extended metadata mismatch: expected %s, but got %s\n",
            hashActualMetadata.ToString(),
            block.hashExtendedMetadata.ToString());
        return state.Invalid(BlockValidationResult::BLOCK_MUTATED,
                             "bad-metadata-hash",
                             "hashExtendedMetadata mismatch");
    }

    // All potential-corruption validation must be done before we do any
    // transaction validation, as otherwise we may mark the header as invalid
    // because we receive the wrong transactions or metadata for it.

    // Metadata must be empty (for now)
    if (!block.vMetadata.empty()) {
        return state.Invalid(BlockValidationResult::BLOCK_CONSENSUS,
                             "bad-metadata",
                             "forbidden extended metadata field");
    }

    // First transaction must be coinbase.
    if (block.vtx.empty()) {
        return state.Invalid(BlockValidationResult::BLOCK_CONSENSUS,
                             "bad-cb-missing", "first tx is not coinbase");
    }

    // Size limits.
    auto nMaxBlockSize = validationOptions.getExcessiveBlockSize();

    // Bail early if there is no way this block is of reasonable size.
    // Since we checked for excessive size already, this will always mean we
    // have a size mismatch.
    if ((block.vtx.size() * MIN_TRANSACTION_SIZE) > nMaxBlockSize) {
        return state.Invalid(BlockValidationResult::BLOCK_CONSENSUS,
                             "bad-blk-size-mismatch", "size limits failed");
    }

    auto currentBlockSize = ::GetSerializeSize(block, PROTOCOL_VERSION);
    if (currentBlockSize != block.GetSize()) {
        LogPrintf("ERROR: block size mismatch: claims to have size %u, but "
                  "has %u\n",
                  block.GetSize(), currentBlockSize);
        return state.Invalid(BlockValidationResult::BLOCK_CONSENSUS,
                             "bad-blk-size-mismatch",
                             "block does not have the size it claims to have");
    }

    // And a valid coinbase.
    TxValidationState tx_state;
    if (!CheckCoinbase(*block.vtx[0], tx_state)) {
        return state.Invalid(BlockValidationResult::BLOCK_CONSENSUS,
                             tx_state.GetRejectReason(),
                             strprintf("Coinbase check failed (txid %s) %s",
                                       block.vtx[0]->GetId().ToString(),
                                       tx_state.GetDebugMessage()));
    }

    // Check transactions for regularity, skipping the first. Note that this
    // is the first time we check that all after the first are !IsCoinBase.
    for (size_t i = 1; i < block.vtx.size(); i++) {
        auto *tx = block.vtx[i].get();
        if (!CheckRegularTransaction(*tx, tx_state)) {
            return state.Invalid(
                BlockValidationResult::BLOCK_CONSENSUS,
                tx_state.GetRejectReason(),
                strprintf("Transaction check failed (txid %s) %s",
                          tx->GetId().ToString(), tx_state.GetDebugMessage()));
        }
    }

    if (validationOptions.shouldValidatePoW() &&
        validationOptions.shouldValidateMerkleRoot()) {
        block.fChecked = true;
    }

    return true;
}

/**
 * Context-dependent validity checks.
 * By "context", we mean only the previous block headers, but not the UTXO
 * set; UTXO-related validity checks are done in ConnectBlock().
 * NOTE: This function is not currently invoked by ConnectBlock(), so we
 * should consider upgrade issues if we change which consensus rules are
 * enforced in this function (eg by adding a new consensus rule). See comment
 * in ConnectBlock().
 * Note that -reindex-chainstate skips the validation that happens here!
 */
static bool ContextualCheckBlockHeader(const CChainParams &params,
                                       const CBlockHeader &block,
                                       BlockValidationState &state,
                                       const CBlockIndex *pindexPrev,
                                       int64_t nAdjustedTime)
    EXCLUSIVE_LOCKS_REQUIRED(cs_main) {
    assert(pindexPrev != nullptr);
    const int nHeight = pindexPrev->nHeight + 1;

    // Check proof of work
    if (block.nBits != GetNextWorkRequired(pindexPrev, &block, params)) {
        LogPrintf("bad bits after height: %d\n", pindexPrev->nHeight);
        return state.Invalid(BlockValidationResult::BLOCK_INVALID_HEADER,
                             "bad-diffbits", "incorrect proof of work");
    }

    // Check against checkpoints
    if (fCheckpointsEnabled) {
        const CCheckpointData &checkpoints = params.Checkpoints();

        // Check that the block chain matches the known block chain up to a
        // checkpoint.
        if (!Checkpoints::CheckBlock(checkpoints, nHeight, block.GetHash())) {
            LogPrintf("ERROR: %s: rejected by checkpoint lock-in at %d\n",
                      __func__, nHeight);
            return state.Invalid(BlockValidationResult::BLOCK_CHECKPOINT,
                                 "checkpoint mismatch");
        }

        // Don't accept any forks from the main chain prior to last checkpoint.
        // GetLastCheckpoint finds the last checkpoint in MapCheckpoints that's
        // in our BlockIndex().
        CBlockIndex *pcheckpoint = Checkpoints::GetLastCheckpoint(checkpoints);
        if (pcheckpoint && nHeight < pcheckpoint->nHeight) {
            LogPrintf("ERROR: %s: forked chain older than last checkpoint "
                      "(height %d)\n",
                      __func__, nHeight);
            return state.Invalid(BlockValidationResult::BLOCK_CHECKPOINT,
                                 "bad-fork-prior-to-checkpoint");
        }
    }

    // Check timestamp against prev
    if (block.GetBlockTime() <= pindexPrev->GetMedianTimePast()) {
        LogPrintf(
            "ERROR: block too early: block's time is %d, but minimum is %d\n",
            block.GetBlockTime(), pindexPrev->GetMedianTimePast());
        return state.Invalid(BlockValidationResult::BLOCK_INVALID_HEADER,
                             "time-too-old", "block's timestamp is too early");
    }

    if (block.nHeight != pindexPrev->nHeight + 1) {
        LogPrintf("ERROR: expected block height %d but got %d\n",
                  pindexPrev->nHeight + 1, block.nHeight);
        return state.Invalid(
            BlockValidationResult::BLOCK_INVALID_HEADER, "bad-blk-height",
            "block height is not one higher than previous block");
    }

    uint256 expectedEpochHash;
    if (block.nHeight % EPOCH_NUM_BLOCKS == 0) { // new epoch started
        expectedEpochHash = block.hashPrevBlock;
    } else {
        expectedEpochHash = pindexPrev->hashEpochBlock;
    }

    if (expectedEpochHash != block.hashEpochBlock) {
        LogPrintf("ERROR: expected epoch hash %s but got %s",
                  expectedEpochHash.ToString(),
                  block.hashEpochBlock.ToString());
        return state.Invalid(BlockValidationResult::BLOCK_INVALID_HEADER,
                             "bad-blk-epoch", "block epoch block hash invalid");
    }

    // Check timestamp
    if (block.GetBlockTime() > nAdjustedTime + MAX_FUTURE_BLOCK_TIME) {
        return state.Invalid(BlockValidationResult::BLOCK_TIME_FUTURE,
                             "time-too-new",
                             "block timestamp too far in the future");
    }

    return true;
}

bool ContextualCheckTransactionForCurrentBlock(const Consensus::Params &params,
                                               const CTransaction &tx,
                                               TxValidationState &state,
                                               int flags) {
    AssertLockHeld(cs_main);

    // By convention a negative value for flags indicates that the current
    // network-enforced consensus rules should be used. In a future soft-fork
    // scenario that would mean checking which rules would be enforced for the
    // next block and setting the appropriate flags. At the present time no
    // soft-forks are scheduled, so no flags are set.
    flags = std::max(flags, 0);

    // ContextualCheckTransactionForCurrentBlock() uses
    // ::ChainActive().Height()+1 to evaluate nLockTime because when IsFinalTx()
    // is called within CBlock::AcceptBlock(), the height of the block *being*
    // evaluated is what is used. Thus if we want to know if a transaction can
    // be part of the *next* block, we need to call ContextualCheckTransaction()
    // with one more than ::ChainActive().Height().
    const int nBlockHeight = ::ChainActive().Height() + 1;

    // BIP113 will require that time-locked transactions have nLockTime set to
    // less than the median time of the previous block they're contained in.
    // When the next block is created its previous block will be the current
    // chain tip, so we use that to calculate the median time passed to
    // ContextualCheckTransaction() if LOCKTIME_MEDIAN_TIME_PAST is set.
    const int64_t nMedianTimePast =
        ::ChainActive().Tip() == nullptr
            ? 0
            : ::ChainActive().Tip()->GetMedianTimePast();
    const int64_t nLockTimeCutoff = nMedianTimePast;

    return ContextualCheckTransaction(params, tx, state, nBlockHeight,
                                      nLockTimeCutoff, nMedianTimePast);
}

/**
 * NOTE: This function is not currently invoked by ConnectBlock(), so we
 * should consider upgrade issues if we change which consensus rules are
 * enforced in this function (eg by adding a new consensus rule). See comment
 * in ConnectBlock().
 * Note that -reindex-chainstate skips the validation that happens here!
 */
static bool ContextualCheckBlock(const CBlock &block,
                                 BlockValidationState &state,
                                 const Consensus::Params &params,
                                 const CBlockIndex *pindexPrev) {
    const int nHeight = pindexPrev == nullptr ? 0 : pindexPrev->nHeight + 1;

    // Always enforce BIP113 (Median Time Past).
    const int64_t nMedianTimePast =
        pindexPrev == nullptr ? 0 : pindexPrev->GetMedianTimePast();
    const int64_t nLockTimeCutoff = nMedianTimePast;

    // Check transactions:
    // - canonical ordering
    // - ensure they are finalized
    // - perform a preliminary block-sigops count (they will be recounted more
    // strictly during ConnectBlock).
    // - perform a transaction-sigops check (again, a more strict check will
    // happen in ConnectBlock).
    const CTransaction *prevTx = nullptr;
    for (const auto &ptx : block.vtx) {
        const CTransaction &tx = *ptx;
        if (prevTx && (tx.GetId() <= prevTx->GetId())) {
            if (tx.GetId() == prevTx->GetId()) {
                return state.Invalid(BlockValidationResult::BLOCK_CONSENSUS,
                                     "tx-duplicate",
                                     strprintf("Duplicated transaction %s",
                                               tx.GetId().ToString()));
            }

            return state.Invalid(
                BlockValidationResult::BLOCK_CONSENSUS, "tx-ordering",
                strprintf("Transaction order is invalid (%s < %s)",
                          tx.GetId().ToString(), prevTx->GetId().ToString()));
        }

        if (prevTx || !tx.IsCoinBase()) {
            prevTx = &tx;
        }

        TxValidationState tx_state;
        if (!ContextualCheckTransaction(params, tx, tx_state, nHeight,
                                        nLockTimeCutoff, nMedianTimePast)) {
            return state.Invalid(BlockValidationResult::BLOCK_CONSENSUS,
                                 tx_state.GetRejectReason(),
                                 tx_state.GetDebugMessage());
        }
    }

    // Enforce rule that coinbase OP_RETURN starts with serialized block height
    if (nHeight >= 1) {
        CScript expect = CScript() << OP_RETURN << COINBASE_PREFIX << nHeight;
        if (block.vtx[0]->vout[0].scriptPubKey.size() < expect.size() ||
            !std::equal(expect.begin(), expect.end(),
                        block.vtx[0]->vout[0].scriptPubKey.begin())) {
            LogPrintf("ERROR: block height missmatch in OP_RETURN: expected "
                      "prefix %s, but output scriptPubKey is %s\n",
                      HexStr(expect),
                      HexStr(block.vtx[0]->vout[0].scriptPubKey));
            return state.Invalid(BlockValidationResult::BLOCK_CONSENSUS,
                                 "bad-cb-height",
                                 "block height mismatch in coinbase");
        }
    }

    return true;
}

/**
 * If the provided block header is valid, add it to the block index.
 *
 * Returns true if the block is successfully added to the block index.
 */
bool BlockManager::AcceptBlockHeader(const Config &config,
                                     const CBlockHeader &block,
                                     BlockValidationState &state,
                                     CBlockIndex **ppindex) {
    AssertLockHeld(cs_main);
    const CChainParams &chainparams = config.GetChainParams();

    // Check for duplicate
    BlockHash hash = block.GetHash();
    BlockMap::iterator miSelf = m_block_index.find(hash);
    CBlockIndex *pindex = nullptr;
    if (hash != chainparams.GetConsensus().hashGenesisBlock) {
        if (miSelf != m_block_index.end()) {
            // Block header is already known.
            pindex = miSelf->second;
            if (ppindex) {
                *ppindex = pindex;
            }

            if (pindex->nStatus.isInvalid()) {
                LogPrintf("ERROR: %s: block %s is marked invalid\n", __func__,
                          hash.ToString());
                return state.Invalid(
                    BlockValidationResult::BLOCK_CACHED_INVALID, "duplicate");
            }

            return true;
        }

        if (!CheckBlockHeader(block, state, chainparams.GetConsensus(),
                              BlockValidationOptions(config))) {
            LogPrint(BCLog::VALIDATION,
                     "%s: Consensus::CheckBlockHeader: %s, %s\n", __func__,
                     hash.ToString(), state.ToString());
            return false;
        }

        // Get prev block index
        BlockMap::iterator mi = m_block_index.find(block.hashPrevBlock);
        if (mi == m_block_index.end()) {
            LogPrintf("ERROR: %s: prev block not found\n", __func__);
            return state.Invalid(BlockValidationResult::BLOCK_MISSING_PREV,
                                 "prev-blk-not-found");
        }

        CBlockIndex *pindexPrev = (*mi).second;
        assert(pindexPrev);
        if (pindexPrev->nStatus.isInvalid()) {
            LogPrintf("ERROR: %s: prev block invalid\n", __func__);
            return state.Invalid(BlockValidationResult::BLOCK_INVALID_PREV,
                                 "bad-prevblk");
        }

        if (!ContextualCheckBlockHeader(chainparams, block, state, pindexPrev,
                                        GetAdjustedTime())) {
            return error("%s: Consensus::ContextualCheckBlockHeader: %s, %s",
                         __func__, hash.ToString(), state.ToString());
        }

        /* Determine if this block descends from any block which has been found
         * invalid (m_failed_blocks), then mark pindexPrev and any blocks
         * between them as failed. For example:
         *
         *                D3
         *              /
         *      B2 - C2
         *    /         \
         *  A             D2 - E2 - F2
         *    \
         *      B1 - C1 - D1 - E1
         *
         * In the case that we attempted to reorg from E1 to F2, only to find
         * C2 to be invalid, we would mark D2, E2, and F2 as BLOCK_FAILED_CHILD
         * but NOT D3 (it was not in any of our candidate sets at the time).
         *
         * In any case D3 will also be marked as BLOCK_FAILED_CHILD at restart
         * in LoadBlockIndex.
         */
        if (!pindexPrev->IsValid(BlockValidity::SCRIPTS)) {
            // The above does not mean "invalid": it checks if the previous
            // block hasn't been validated up to BlockValidity::SCRIPTS. This is
            // a performance optimization, in the common case of adding a new
            // block to the tip, we don't need to iterate over the failed blocks
            // list.
            for (const CBlockIndex *failedit : m_failed_blocks) {
                if (pindexPrev->GetAncestor(failedit->nHeight) == failedit) {
                    assert(failedit->nStatus.hasFailed());
                    CBlockIndex *invalid_walk = pindexPrev;
                    while (invalid_walk != failedit) {
                        invalid_walk->nStatus =
                            invalid_walk->nStatus.withFailedParent();
                        setDirtyBlockIndex.insert(invalid_walk);
                        invalid_walk = invalid_walk->pprev;
                    }
                    LogPrintf("ERROR: %s: prev block invalid\n", __func__);
                    return state.Invalid(
                        BlockValidationResult::BLOCK_INVALID_PREV,
                        "bad-prevblk");
                }
            }
        }
    }

    if (pindex == nullptr) {
        pindex = AddToBlockIndex(block);
    }

    if (ppindex) {
        *ppindex = pindex;
    }

    return true;
}

// Exposed wrapper for AcceptBlockHeader
bool ChainstateManager::ProcessNewBlockHeaders(
    const Config &config, const std::vector<CBlockHeader> &headers,
    BlockValidationState &state, const CBlockIndex **ppindex) {
    AssertLockNotHeld(cs_main);
    {
        LOCK(cs_main);
        for (const CBlockHeader &header : headers) {
            // Use a temp pindex instead of ppindex to avoid a const_cast
            CBlockIndex *pindex = nullptr;
            bool accepted =
                m_blockman.AcceptBlockHeader(config, header, state, &pindex);
            ::ChainstateActive().CheckBlockIndex(
                config.GetChainParams().GetConsensus());

            if (!accepted) {
                return false;
            }

            if (ppindex) {
                *ppindex = pindex;
            }
        }
    }

    if (NotifyHeaderTip()) {
        if (::ChainstateActive().IsInitialBlockDownload() && ppindex &&
            *ppindex) {
            LogPrintf("Synchronizing blockheaders, height: %d (~%.2f%%)\n",
                      (*ppindex)->nHeight,
                      100.0 /
                          ((*ppindex)->nHeight +
                           (GetAdjustedTime() - (*ppindex)->GetBlockTime()) /
                               Params().GetConsensus().nPowTargetSpacing) *
                          (*ppindex)->nHeight);
        }
    }
    return true;
}

/**
 * Store block on disk. If dbp is non-nullptr, the file is known to already
 * reside on disk.
 */
static FlatFilePos SaveBlockToDisk(const CBlock &block, int nHeight,
                                   const CChainParams &chainparams,
                                   const FlatFilePos *dbp) {
    unsigned int nBlockSize = ::GetSerializeSize(block, CLIENT_VERSION);
    FlatFilePos blockPos;
    if (dbp != nullptr) {
        blockPos = *dbp;
    }
    if (!FindBlockPos(blockPos, nBlockSize + 8, nHeight, block.GetBlockTime(),
                      dbp != nullptr)) {
        error("%s: FindBlockPos failed", __func__);
        return FlatFilePos();
    }
    if (dbp == nullptr) {
        if (!WriteBlockToDisk(block, blockPos, chainparams.DiskMagic())) {
            AbortNode("Failed to write block");
            return FlatFilePos();
        }
    }
    return blockPos;
}

/**
 * Store a block on disk.
 *
 * @param[in]     config     The global config.
 * @param[in-out] pblock     The block we want to accept.
 * @param[in]     fRequested A boolean to indicate if this block was requested
 *                           from our peers.
 * @param[in]     dbp        If non-null, the disk position of the block.
 * @param[in-out] fNewBlock  True if block was first received via this call.
 * @return True if the block is accepted as a valid block and written to disk.
 */
bool CChainState::AcceptBlock(const Config &config,
                              const std::shared_ptr<const CBlock> &pblock,
                              BlockValidationState &state, bool fRequested,
                              const FlatFilePos *dbp, bool *fNewBlock) {
    AssertLockHeld(cs_main);

    const CBlock &block = *pblock;
    if (fNewBlock) {
        *fNewBlock = false;
    }

    CBlockIndex *pindex = nullptr;

    bool accepted_header =
        m_blockman.AcceptBlockHeader(config, block, state, &pindex);
    CheckBlockIndex(config.GetChainParams().GetConsensus());

    if (!accepted_header) {
        return false;
    }

    // Try to process all requested blocks that we don't have, but only
    // process an unrequested block if it's new and has enough work to
    // advance our tip, and isn't too many blocks ahead.
    bool fAlreadyHave = pindex->nStatus.hasData();

    // TODO: deal better with return value and error conditions for duplicate
    // and unrequested blocks.
    if (fAlreadyHave) {
        return true;
    }

    // Compare block header timestamps and received times of the block and the
    // chaintip.  If they have the same chain height, use these diffs as a
    // tie-breaker, attempting to pick the more honestly-mined block.
    int64_t newBlockTimeDiff = std::llabs(pindex->GetReceivedTimeDiff());
    int64_t chainTipTimeDiff =
        m_chain.Tip() ? std::llabs(m_chain.Tip()->GetReceivedTimeDiff()) : 0;

    bool isSameHeight =
        m_chain.Tip() && (pindex->nChainWork == m_chain.Tip()->nChainWork);
    if (isSameHeight) {
        LogPrintf("Chain tip timestamp-to-received-time difference: hash=%s, "
                  "diff=%d\n",
                  m_chain.Tip()->GetBlockHash().ToString(), chainTipTimeDiff);
        LogPrintf("New block timestamp-to-received-time difference: hash=%s, "
                  "diff=%d\n",
                  pindex->GetBlockHash().ToString(), newBlockTimeDiff);
    }

    bool fHasMoreOrSameWork =
        (m_chain.Tip() ? pindex->nChainWork >= m_chain.Tip()->nChainWork
                       : true);

    // Blocks that are too out-of-order needlessly limit the effectiveness of
    // pruning, because pruning will not delete block files that contain any
    // blocks which are too close in height to the tip.  Apply this test
    // regardless of whether pruning is enabled; it should generally be safe to
    // not process unrequested blocks.
    bool fTooFarAhead =
        (pindex->nHeight > int(m_chain.Height() + MIN_BLOCKS_TO_KEEP));

    // TODO: Decouple this function from the block download logic by removing
    // fRequested
    // This requires some new chain data structure to efficiently look up if a
    // block is in a chain leading to a candidate for best tip, despite not
    // being such a candidate itself.

    // If we didn't ask for it:
    if (!fRequested) {
        // This is a previously-processed block that was pruned.
        if (pindex->nTx != 0) {
            return true;
        }

        // Don't process less-work chains.
        if (!fHasMoreOrSameWork) {
            return true;
        }

        // Block height is too high.
        if (fTooFarAhead) {
            return true;
        }

        // Protect against DoS attacks from low-work chains.
        // If our tip is behind, a peer could try to send us
        // low-work blocks on a fake chain that we would never
        // request; don't process these.
        if (pindex->nChainWork < nMinimumChainWork) {
            return true;
        }
    }

    const CChainParams &chainparams = config.GetChainParams();
    const Consensus::Params &consensusParams = chainparams.GetConsensus();

    if (!CheckBlock(block, state, consensusParams,
                    BlockValidationOptions(config)) ||
        !ContextualCheckBlock(block, state, consensusParams, pindex->pprev)) {
        if (state.IsInvalid() &&
            state.GetResult() != BlockValidationResult::BLOCK_MUTATED) {
            pindex->nStatus = pindex->nStatus.withFailed();
            setDirtyBlockIndex.insert(pindex);
        }

        return error("%s: %s (block %s)", __func__, state.ToString(),
                     block.GetHash().ToString());
    }

    // If connecting the new block would require rewinding more than one block
    // from the active chain (i.e., a "deep reorg"), then mark the new block as
    // parked. If it has enough work then it will be automatically unparked
    // later, during FindMostWorkChain. We mark the block as parked at the very
    // last minute so we can make sure everything is ready to be reorged if
    // needed.
    if (gArgs.GetBoolArg("-parkdeepreorg", true)) {
        const CBlockIndex *pindexFork = m_chain.FindFork(pindex);
        if (pindexFork && pindexFork->nHeight + 1 < m_chain.Height()) {
            LogPrintf("Park block %s as it would cause a deep reorg.\n",
                      pindex->GetBlockHash().ToString());
            pindex->nStatus = pindex->nStatus.withParked();
            setDirtyBlockIndex.insert(pindex);
        }
    }

    // Header is valid/has work and the merkle tree is good.
    // Relay now, but if it does not build on our best tip, let the
    // SendMessages loop relay it.
    if (!IsInitialBlockDownload() && m_chain.Tip() == pindex->pprev) {
        GetMainSignals().NewPoWValidBlock(pindex, pblock);
    }

    // Write block to history file
    if (fNewBlock) {
        *fNewBlock = true;
    }
    try {
        FlatFilePos blockPos =
            SaveBlockToDisk(block, pindex->nHeight, chainparams, dbp);
        if (blockPos.IsNull()) {
            state.Error(strprintf(
                "%s: Failed to find position to write new block to disk",
                __func__));
            return false;
        }
        ReceivedBlockTransactions(block, pindex, blockPos);
    } catch (const std::runtime_error &e) {
        return AbortNode(state, std::string("System error: ") + e.what());
    }

    FlushStateToDisk(chainparams, state, FlushStateMode::NONE);

    CheckBlockIndex(consensusParams);

    return true;
}

bool ChainstateManager::ProcessNewBlock(
    const Config &config, const std::shared_ptr<const CBlock> pblock,
    bool fForceProcessing, bool *fNewBlock) {
    AssertLockNotHeld(cs_main);

    {
        if (fNewBlock) {
            *fNewBlock = false;
        }

        BlockValidationState state;

        // CheckBlock() does not support multi-threaded block validation
        // because CBlock::fChecked can cause data race.
        // Therefore, the following critical section must include the
        // CheckBlock() call as well.
        LOCK(cs_main);

        // Ensure that CheckBlock() passes before calling AcceptBlock, as
        // belt-and-suspenders.
        bool ret =
            CheckBlock(*pblock, state, config.GetChainParams().GetConsensus(),
                       BlockValidationOptions(config));
        if (ret) {
            // Store to disk
            ret = ::ChainstateActive().AcceptBlock(
                config, pblock, state, fForceProcessing, nullptr, fNewBlock);
        }

        if (!ret) {
            GetMainSignals().BlockChecked(*pblock, state);
            return error("%s: AcceptBlock FAILED (%s)", __func__,
                         state.ToString());
        }
    }

    NotifyHeaderTip();

    // Only used to report errors, not invalidity - ignore it
    BlockValidationState state;
    if (!::ChainstateActive().ActivateBestChain(config, state, pblock)) {
        return error("%s: ActivateBestChain failed (%s)", __func__,
                     state.ToString());
    }

    return true;
}

bool TestBlockValidity(BlockValidationState &state, const CChainParams &params,
                       const CBlock &block, CBlockIndex *pindexPrev,
                       BlockValidationOptions validationOptions) {
    AssertLockHeld(cs_main);
    assert(pindexPrev && pindexPrev == ::ChainActive().Tip());
    CCoinsViewCache viewNew(&::ChainstateActive().CoinsTip());
    BlockHash block_hash(block.GetHash());
    CBlockIndex indexDummy(block);
    indexDummy.pprev = pindexPrev;
    indexDummy.nHeight = pindexPrev->nHeight + 1;
    indexDummy.phashBlock = &block_hash;

    // NOTE: CheckBlockHeader is called by CheckBlock
    if (!ContextualCheckBlockHeader(params, block, state, pindexPrev,
                                    GetAdjustedTime())) {
        return error("%s: Consensus::ContextualCheckBlockHeader: %s", __func__,
                     state.ToString());
    }

    if (!CheckBlock(block, state, params.GetConsensus(), validationOptions)) {
        return error("%s: Consensus::CheckBlock: %s", __func__,
                     state.ToString());
    }

    if (!ContextualCheckBlock(block, state, params.GetConsensus(),
                              pindexPrev)) {
        return error("%s: Consensus::ContextualCheckBlock: %s", __func__,
                     state.ToString());
    }

    if (!::ChainstateActive().ConnectBlock(block, state, &indexDummy, viewNew,
                                           params, validationOptions, true)) {
        return false;
    }

    assert(state.IsValid());
    return true;
}

/**
 * BLOCK PRUNING CODE
 */

/**
 * Calculate the amount of disk space the block & undo files currently use.
 */
uint64_t CalculateCurrentUsage() {
    LOCK(cs_LastBlockFile);

    uint64_t retval = 0;
    for (const CBlockFileInfo &file : vinfoBlockFile) {
        retval += file.nSize + file.nUndoSize;
    }

    return retval;
}

void BlockManager::PruneOneBlockFile(const int fileNumber) {
    AssertLockHeld(cs_main);
    LOCK(cs_LastBlockFile);

    for (const auto &entry : m_block_index) {
        CBlockIndex *pindex = entry.second;
        if (pindex->nFile == fileNumber) {
            pindex->nStatus = pindex->nStatus.withData(false).withUndo(false);
            pindex->nFile = 0;
            pindex->nDataPos = 0;
            pindex->nUndoPos = 0;
            setDirtyBlockIndex.insert(pindex);

            // Prune from m_blocks_unlinked -- any block we prune would have
            // to be downloaded again in order to consider its chain, at which
            // point it would be considered as a candidate for
            // m_blocks_unlinked or setBlockIndexCandidates.
            auto range = m_blocks_unlinked.equal_range(pindex->pprev);
            while (range.first != range.second) {
                std::multimap<CBlockIndex *, CBlockIndex *>::iterator _it =
                    range.first;
                range.first++;
                if (_it->second == pindex) {
                    m_blocks_unlinked.erase(_it);
                }
            }
        }
    }

    vinfoBlockFile[fileNumber].SetNull();
    setDirtyFileInfo.insert(fileNumber);
}

void UnlinkPrunedFiles(const std::set<int> &setFilesToPrune) {
    for (const int i : setFilesToPrune) {
        FlatFilePos pos(i, 0);
        fs::remove(BlockFileSeq().FileName(pos));
        fs::remove(UndoFileSeq().FileName(pos));
        LogPrintf("Prune: %s deleted blk/rev (%05u)\n", __func__, i);
    }
}

void BlockManager::FindFilesToPruneManual(std::set<int> &setFilesToPrune,
                                          int nManualPruneHeight,
                                          int chain_tip_height) {
    assert(fPruneMode && nManualPruneHeight > 0);

    LOCK2(cs_main, cs_LastBlockFile);
    if (chain_tip_height < 0) {
        return;
    }

    // last block to prune is the lesser of (user-specified height,
    // MIN_BLOCKS_TO_KEEP from the tip)
    unsigned int nLastBlockWeCanPrune = std::min(
        (unsigned)nManualPruneHeight, chain_tip_height - MIN_BLOCKS_TO_KEEP);
    int count = 0;
    for (int fileNumber = 0; fileNumber < nLastBlockFile; fileNumber++) {
        if (vinfoBlockFile[fileNumber].nSize == 0 ||
            vinfoBlockFile[fileNumber].nHeightLast > nLastBlockWeCanPrune) {
            continue;
        }
        PruneOneBlockFile(fileNumber);
        setFilesToPrune.insert(fileNumber);
        count++;
    }
    LogPrintf("Prune (Manual): prune_height=%d removed %d blk/rev pairs\n",
              nLastBlockWeCanPrune, count);
}

/* This function is called from the RPC code for pruneblockchain */
void PruneBlockFilesManual(int nManualPruneHeight) {
    BlockValidationState state;
    const CChainParams &chainparams = Params();
    if (!::ChainstateActive().FlushStateToDisk(
            chainparams, state, FlushStateMode::NONE, nManualPruneHeight)) {
        LogPrintf("%s: failed to flush state (%s)\n", __func__,
                  state.ToString());
    }
}

void BlockManager::FindFilesToPrune(std::set<int> &setFilesToPrune,
                                    uint64_t nPruneAfterHeight,
                                    int chain_tip_height, bool is_ibd) {
    LOCK2(cs_main, cs_LastBlockFile);
    if (chain_tip_height < 0 || nPruneTarget == 0) {
        return;
    }
    if (uint64_t(chain_tip_height) <= nPruneAfterHeight) {
        return;
    }

    unsigned int nLastBlockWeCanPrune = chain_tip_height - MIN_BLOCKS_TO_KEEP;
    uint64_t nCurrentUsage = CalculateCurrentUsage();
    // We don't check to prune until after we've allocated new space for files,
    // so we should leave a buffer under our target to account for another
    // allocation before the next pruning.
    uint64_t nBuffer = BLOCKFILE_CHUNK_SIZE + UNDOFILE_CHUNK_SIZE;
    uint64_t nBytesToPrune;
    int count = 0;

    if (nCurrentUsage + nBuffer >= nPruneTarget) {
        // On a prune event, the chainstate DB is flushed.
        // To avoid excessive prune events negating the benefit of high dbcache
        // values, we should not prune too rapidly.
        // So when pruning in IBD, increase the buffer a bit to avoid a re-prune
        // too soon.
        if (is_ibd) {
            // Since this is only relevant during IBD, we use a fixed 10%
            nBuffer += nPruneTarget / 10;
        }

        for (int fileNumber = 0; fileNumber < nLastBlockFile; fileNumber++) {
            nBytesToPrune = vinfoBlockFile[fileNumber].nSize +
                            vinfoBlockFile[fileNumber].nUndoSize;

            if (vinfoBlockFile[fileNumber].nSize == 0) {
                continue;
            }

            // are we below our target?
            if (nCurrentUsage + nBuffer < nPruneTarget) {
                break;
            }

            // don't prune files that could have a block within
            // MIN_BLOCKS_TO_KEEP of the main chain's tip but keep scanning
            if (vinfoBlockFile[fileNumber].nHeightLast > nLastBlockWeCanPrune) {
                continue;
            }

            PruneOneBlockFile(fileNumber);
            // Queue up the files for removal
            setFilesToPrune.insert(fileNumber);
            nCurrentUsage -= nBytesToPrune;
            count++;
        }
    }

    LogPrint(BCLog::PRUNE,
             "Prune: target=%dMiB actual=%dMiB diff=%dMiB "
             "max_prune_height=%d removed %d blk/rev pairs\n",
             nPruneTarget / 1024 / 1024, nCurrentUsage / 1024 / 1024,
             ((int64_t)nPruneTarget - (int64_t)nCurrentUsage) / 1024 / 1024,
             nLastBlockWeCanPrune, count);
}

CBlockIndex *BlockManager::InsertBlockIndex(const BlockHash &hash) {
    AssertLockHeld(cs_main);

    if (hash.IsNull()) {
        return nullptr;
    }

    // Return existing
    BlockMap::iterator mi = m_block_index.find(hash);
    if (mi != m_block_index.end()) {
        return (*mi).second;
    }

    // Create new
    CBlockIndex *pindexNew = new CBlockIndex();
    mi = m_block_index.insert(std::make_pair(hash, pindexNew)).first;
    pindexNew->phashBlock = &((*mi).first);

    return pindexNew;
}

bool BlockManager::LoadBlockIndex(
    const Consensus::Params &params, CBlockTreeDB &blocktree,
    std::set<CBlockIndex *, CBlockIndexWorkComparator>
        &block_index_candidates) {
    AssertLockHeld(cs_main);
    if (!blocktree.LoadBlockIndexGuts(
            params, [this](const BlockHash &hash) EXCLUSIVE_LOCKS_REQUIRED(
                        cs_main) { return this->InsertBlockIndex(hash); })) {
        return false;
    }

    // Calculate nChainWork
    std::vector<std::pair<int, CBlockIndex *>> vSortedByHeight;
    vSortedByHeight.reserve(m_block_index.size());
    for (const std::pair<const BlockHash, CBlockIndex *> &item :
         m_block_index) {
        CBlockIndex *pindex = item.second;
        vSortedByHeight.push_back(std::make_pair(pindex->nHeight, pindex));
    }

    sort(vSortedByHeight.begin(), vSortedByHeight.end());
    for (const std::pair<int, CBlockIndex *> &item : vSortedByHeight) {
        if (ShutdownRequested()) {
            return false;
        }
        CBlockIndex *pindex = item.second;
        pindex->nChainWork = (pindex->pprev ? pindex->pprev->nChainWork : 0) +
                             GetBlockProof(*pindex);
        pindex->nTimeMax =
            (pindex->pprev ? std::max(pindex->pprev->nTimeMax, pindex->nTime)
                           : pindex->nTime);
        // We can link the chain of blocks for which we've received transactions
        // at some point. Pruned nodes may have deleted the block.
        if (pindex->nTx > 0) {
            if (!pindex->UpdateChainStats() && pindex->pprev) {
                m_blocks_unlinked.insert(std::make_pair(pindex->pprev, pindex));
            }
        }

        if (!pindex->nStatus.hasFailed() && pindex->pprev &&
            pindex->pprev->nStatus.hasFailed()) {
            pindex->nStatus = pindex->nStatus.withFailedParent();
            setDirtyBlockIndex.insert(pindex);
        }
        if (pindex->IsValid(BlockValidity::TRANSACTIONS) &&
            (pindex->HaveTxsDownloaded() || pindex->pprev == nullptr)) {
            block_index_candidates.insert(pindex);
        }

        if (pindex->nStatus.isInvalid() &&
            (!pindexBestInvalid ||
             pindex->nChainWork > pindexBestInvalid->nChainWork)) {
            pindexBestInvalid = pindex;
        }

        if (pindex->nStatus.isOnParkedChain() &&
            (!pindexBestParked ||
             pindex->nChainWork > pindexBestParked->nChainWork)) {
            pindexBestParked = pindex;
        }

        if (pindex->pprev) {
            pindex->BuildSkip();
        }

        if (pindex->IsValid(BlockValidity::TREE) &&
            (pindexBestHeader == nullptr ||
             CBlockIndexWorkComparator()(pindexBestHeader, pindex))) {
            pindexBestHeader = pindex;
        }
    }

    return true;
}

void BlockManager::Unload() {
    m_failed_blocks.clear();
    m_blocks_unlinked.clear();

    for (const BlockMap::value_type &entry : m_block_index) {
        delete entry.second;
    }

    m_block_index.clear();
}

static bool LoadBlockIndexDB(ChainstateManager &chainman,
                             const Consensus::Params &params)
    EXCLUSIVE_LOCKS_REQUIRED(cs_main) {
    if (!chainman.m_blockman.LoadBlockIndex(
            params, *pblocktree,
            ::ChainstateActive().setBlockIndexCandidates)) {
        return false;
    }

    // Load block file info
    pblocktree->ReadLastBlockFile(nLastBlockFile);
    vinfoBlockFile.resize(nLastBlockFile + 1);
    LogPrintf("%s: last block file = %i\n", __func__, nLastBlockFile);
    for (int nFile = 0; nFile <= nLastBlockFile; nFile++) {
        pblocktree->ReadBlockFileInfo(nFile, vinfoBlockFile[nFile]);
    }
    LogPrintf("%s: last block file info: %s\n", __func__,
              vinfoBlockFile[nLastBlockFile].ToString());
    for (int nFile = nLastBlockFile + 1; true; nFile++) {
        CBlockFileInfo info;
        if (pblocktree->ReadBlockFileInfo(nFile, info)) {
            vinfoBlockFile.push_back(info);
        } else {
            break;
        }
    }

    // Check presence of blk files
    LogPrintf("Checking all blk files are present...\n");
    std::set<int> setBlkDataFiles;
    for (const std::pair<const BlockHash, CBlockIndex *> &item :
         chainman.BlockIndex()) {
        CBlockIndex *pindex = item.second;
        if (pindex->nStatus.hasData()) {
            setBlkDataFiles.insert(pindex->nFile);
        }
    }

    for (const int i : setBlkDataFiles) {
        FlatFilePos pos(i, 0);
        if (CAutoFile(OpenBlockFile(pos, true), SER_DISK, CLIENT_VERSION)
                .IsNull()) {
            return false;
        }
    }

    // Check whether we have ever pruned block & undo files
    pblocktree->ReadFlag("prunedblockfiles", fHavePruned);
    if (fHavePruned) {
        LogPrintf(
            "LoadBlockIndexDB(): Block files have previously been pruned\n");
    }

    // Check whether we need to continue reindexing
    if (pblocktree->IsReindexing()) {
        fReindex = true;
    }

    return true;
}

void CChainState::LoadMempool(const Config &config, const ArgsManager &args) {
    if (args.GetArg("-persistmempool", DEFAULT_PERSIST_MEMPOOL)) {
        ::LoadMempool(config, m_mempool);
    }
    m_mempool.SetIsLoaded(!ShutdownRequested());
}

bool CChainState::LoadChainTip(const CChainParams &chainparams) {
    AssertLockHeld(cs_main);
    const CCoinsViewCache &coins_cache = CoinsTip();
    // Never called when the coins view is empty
    assert(!coins_cache.GetBestBlock().IsNull());
    const CBlockIndex *tip = m_chain.Tip();

    if (tip && tip->GetBlockHash() == coins_cache.GetBestBlock()) {
        return true;
    }

    // Load pointer to end of best chain
    CBlockIndex *pindex = LookupBlockIndex(coins_cache.GetBestBlock());
    if (!pindex) {
        return false;
    }
    m_chain.SetTip(pindex);
    PruneBlockIndexCandidates();

    tip = m_chain.Tip();
    LogPrintf(
        "Loaded best chain: hashBestChain=%s height=%d date=%s progress=%f\n",
        tip->GetBlockHash().ToString(), m_chain.Height(),
        FormatISO8601DateTime(tip->GetBlockTime()),
        GuessVerificationProgress(chainparams.TxData(), tip));
    return true;
}

CVerifyDB::CVerifyDB() {
    uiInterface.ShowProgress(_("Verifying blocks...").translated, 0, false);
}

CVerifyDB::~CVerifyDB() {
    uiInterface.ShowProgress("", 100, false);
}

bool CVerifyDB::VerifyDB(const Config &config, CCoinsView *coinsview,
                         int nCheckLevel, int nCheckDepth) {
    LOCK(cs_main);

    const CChainParams &params = config.GetChainParams();
    const Consensus::Params &consensusParams = params.GetConsensus();

    if (::ChainActive().Tip() == nullptr ||
        ::ChainActive().Tip()->pprev == nullptr) {
        return true;
    }

    // Verify blocks in the best chain
    if (nCheckDepth <= 0 || nCheckDepth > ::ChainActive().Height()) {
        nCheckDepth = ::ChainActive().Height();
    }

    nCheckLevel = std::max(0, std::min(4, nCheckLevel));
    LogPrintf("Verifying last %i blocks at level %i\n", nCheckDepth,
              nCheckLevel);

    CCoinsViewCache coins(coinsview);
    CBlockIndex *pindex;
    CBlockIndex *pindexFailure = nullptr;
    int nGoodTransactions = 0;
    BlockValidationState state;
    int reportDone = 0;
    LogPrintfToBeContinued("[0%%]...");
    for (pindex = ::ChainActive().Tip(); pindex && pindex->pprev;
         pindex = pindex->pprev) {
        const int percentageDone =
            std::max(1, std::min(99, (int)(((double)(::ChainActive().Height() -
                                                     pindex->nHeight)) /
                                           (double)nCheckDepth *
                                           (nCheckLevel >= 4 ? 50 : 100))));
        if (reportDone < percentageDone / 10) {
            // report every 10% step
            LogPrintfToBeContinued("[%d%%]...", percentageDone);
            reportDone = percentageDone / 10;
        }

        uiInterface.ShowProgress(_("Verifying blocks...").translated,
                                 percentageDone, false);
        if (pindex->nHeight <= ::ChainActive().Height() - nCheckDepth) {
            break;
        }

        if (fPruneMode && !pindex->nStatus.hasData()) {
            // If pruning, only go back as far as we have data.
            LogPrintf("VerifyDB(): block verification stopping at height %d "
                      "(pruning, no data)\n",
                      pindex->nHeight);
            break;
        }

        CBlock block;

        // check level 0: read from disk
        if (!ReadBlockFromDisk(block, pindex, consensusParams)) {
            return error(
                "VerifyDB(): *** ReadBlockFromDisk failed at %d, hash=%s",
                pindex->nHeight, pindex->GetBlockHash().ToString());
        }

        // check level 1: verify block validity
        if (nCheckLevel >= 1 && !CheckBlock(block, state, consensusParams,
                                            BlockValidationOptions(config))) {
            return error("%s: *** found bad block at %d, hash=%s (%s)\n",
                         __func__, pindex->nHeight,
                         pindex->GetBlockHash().ToString(), state.ToString());
        }

        // check level 2: verify undo validity
        if (nCheckLevel >= 2 && pindex) {
            CBlockUndo undo;
            if (!pindex->GetUndoPos().IsNull()) {
                if (!UndoReadFromDisk(undo, pindex)) {
                    return error(
                        "VerifyDB(): *** found bad undo data at %d, hash=%s\n",
                        pindex->nHeight, pindex->GetBlockHash().ToString());
                }
            }
        }
        // check level 3: check for inconsistencies during memory-only
        // disconnect of tip blocks
        if (nCheckLevel >= 3 &&
            (coins.DynamicMemoryUsage() +
             ::ChainstateActive().CoinsTip().DynamicMemoryUsage()) <=
                ::ChainstateActive().m_coinstip_cache_size_bytes) {
            assert(coins.GetBestBlock() == pindex->GetBlockHash());
            DisconnectResult res =
                ::ChainstateActive().DisconnectBlock(block, pindex, coins);
            if (res == DisconnectResult::FAILED) {
                return error("VerifyDB(): *** irrecoverable inconsistency in "
                             "block data at %d, hash=%s",
                             pindex->nHeight,
                             pindex->GetBlockHash().ToString());
            }

            if (res == DisconnectResult::UNCLEAN) {
                nGoodTransactions = 0;
                pindexFailure = pindex;
            } else {
                nGoodTransactions += block.vtx.size();
            }
        }

        if (ShutdownRequested()) {
            return true;
        }
    }

    if (pindexFailure) {
        return error("VerifyDB(): *** coin database inconsistencies found "
                     "(last %i blocks, %i good transactions before that)\n",
                     ::ChainActive().Height() - pindexFailure->nHeight + 1,
                     nGoodTransactions);
    }

    // store block count as we move pindex at check level >= 4
    int block_count = ::ChainActive().Height() - pindex->nHeight;

    // check level 4: try reconnecting blocks
    if (nCheckLevel >= 4) {
        while (pindex != ::ChainActive().Tip()) {
            const int percentageDone = std::max(
                1, std::min(99, 100 - int(double(::ChainActive().Height() -
                                                 pindex->nHeight) /
                                          double(nCheckDepth) * 50)));
            if (reportDone < percentageDone / 10) {
                // report every 10% step
                LogPrintfToBeContinued("[%d%%]...", percentageDone);
                reportDone = percentageDone / 10;
            }
            uiInterface.ShowProgress(_("Verifying blocks...").translated,
                                     percentageDone, false);
            pindex = ::ChainActive().Next(pindex);
            CBlock block;
            if (!ReadBlockFromDisk(block, pindex, consensusParams)) {
                return error(
                    "VerifyDB(): *** ReadBlockFromDisk failed at %d, hash=%s",
                    pindex->nHeight, pindex->GetBlockHash().ToString());
            }
            if (!::ChainstateActive().ConnectBlock(
                    block, state, pindex, coins, params,
                    BlockValidationOptions(config))) {
                return error("VerifyDB(): *** found unconnectable block at %d, "
                             "hash=%s (%s)",
                             pindex->nHeight, pindex->GetBlockHash().ToString(),
                             state.ToString());
            }
            if (ShutdownRequested()) {
                return true;
            }
        }
    }

    LogPrintf("[DONE].\n");
    LogPrintf("No coin database inconsistencies in last %i blocks (%i "
              "transactions)\n",
              block_count, nGoodTransactions);

    return true;
}

/**
 * Apply the effects of a block on the utxo cache, ignoring that it may already
 * have been applied.
 */
bool CChainState::RollforwardBlock(const CBlockIndex *pindex,
                                   CCoinsViewCache &view,
                                   const Consensus::Params &params) {
    // TODO: merge with ConnectBlock
    CBlock block;
    if (!ReadBlockFromDisk(block, pindex, params)) {
        return error("ReplayBlock(): ReadBlockFromDisk failed at %d, hash=%s",
                     pindex->nHeight, pindex->GetBlockHash().ToString());
    }

    for (const CTransactionRef &tx : block.vtx) {
        // Pass check = true as every addition may be an overwrite.
        AddCoins(view, *tx, pindex->nHeight, true);
    }

    for (const CTransactionRef &tx : block.vtx) {
        if (tx->IsCoinBase()) {
            continue;
        }

        for (const CTxIn &txin : tx->vin) {
            view.SpendCoin(txin.prevout);
        }
    }

    return true;
}

bool CChainState::ReplayBlocks(const Consensus::Params &params) {
    LOCK(cs_main);

    CCoinsView &db = this->CoinsDB();
    CCoinsViewCache cache(&db);

    std::vector<BlockHash> hashHeads = db.GetHeadBlocks();
    if (hashHeads.empty()) {
        // We're already in a consistent state.
        return true;
    }
    if (hashHeads.size() != 2) {
        return error("ReplayBlocks(): unknown inconsistent state");
    }

    uiInterface.ShowProgress(_("Replaying blocks...").translated, 0, false);
    LogPrintf("Replaying blocks\n");

    // Old tip during the interrupted flush.
    const CBlockIndex *pindexOld = nullptr;
    // New tip during the interrupted flush.
    const CBlockIndex *pindexNew;
    // Latest block common to both the old and the new tip.
    const CBlockIndex *pindexFork = nullptr;

    if (m_blockman.m_block_index.count(hashHeads[0]) == 0) {
        return error(
            "ReplayBlocks(): reorganization to unknown block requested");
    }

    pindexNew = m_blockman.m_block_index[hashHeads[0]];

    if (!hashHeads[1].IsNull()) {
        // The old tip is allowed to be 0, indicating it's the first flush.
        if (m_blockman.m_block_index.count(hashHeads[1]) == 0) {
            return error(
                "ReplayBlocks(): reorganization from unknown block requested");
        }

        pindexOld = m_blockman.m_block_index[hashHeads[1]];
        pindexFork = LastCommonAncestor(pindexOld, pindexNew);
        assert(pindexFork != nullptr);
    }

    // Rollback along the old branch.
    while (pindexOld != pindexFork) {
        if (pindexOld->nHeight > 0) {
            // Never disconnect the genesis block.
            CBlock block;
            if (!ReadBlockFromDisk(block, pindexOld, params)) {
                return error("RollbackBlock(): ReadBlockFromDisk() failed at "
                             "%d, hash=%s",
                             pindexOld->nHeight,
                             pindexOld->GetBlockHash().ToString());
            }

            LogPrintf("Rolling back %s (%i)\n",
                      pindexOld->GetBlockHash().ToString(), pindexOld->nHeight);
            DisconnectResult res = DisconnectBlock(block, pindexOld, cache);
            if (res == DisconnectResult::FAILED) {
                return error(
                    "RollbackBlock(): DisconnectBlock failed at %d, hash=%s",
                    pindexOld->nHeight, pindexOld->GetBlockHash().ToString());
            }

            // If DisconnectResult::UNCLEAN is returned, it means a non-existing
            // UTXO was deleted, or an existing UTXO was overwritten. It
            // corresponds to cases where the block-to-be-disconnect never had
            // all its operations applied to the UTXO set. However, as both
            // writing a UTXO and deleting a UTXO are idempotent operations, the
            // result is still a version of the UTXO set with the effects of
            // that block undone.
        }
        pindexOld = pindexOld->pprev;
    }

    // Roll forward from the forking point to the new tip.
    int nForkHeight = pindexFork ? pindexFork->nHeight : 0;
    for (int nHeight = nForkHeight + 1; nHeight <= pindexNew->nHeight;
         ++nHeight) {
        const CBlockIndex *pindex = pindexNew->GetAncestor(nHeight);
        LogPrintf("Rolling forward %s (%i)\n",
                  pindex->GetBlockHash().ToString(), nHeight);
        uiInterface.ShowProgress(_("Replaying blocks...").translated,
                                 (int)((nHeight - nForkHeight) * 100.0 /
                                       (pindexNew->nHeight - nForkHeight)),
                                 false);
        if (!RollforwardBlock(pindex, cache, params)) {
            return false;
        }
    }

    cache.SetBestBlock(pindexNew->GetBlockHash());
    cache.Flush();
    uiInterface.ShowProgress("", 100, false);
    return true;
}

// May NOT be used after any connections are up as much of the peer-processing
// logic assumes a consistent block index state
void CChainState::UnloadBlockIndex() {
    nBlockSequenceId = 1;
    setBlockIndexCandidates.clear();

    // Do not point to CBlockIndex that will be free'd
    m_finalizedBlockIndex = nullptr;
}

// May NOT be used after any connections are up as much
// of the peer-processing logic assumes a consistent
// block index state
void UnloadBlockIndex(CTxMemPool *mempool, ChainstateManager &chainman) {
    LOCK(cs_main);
    chainman.Unload();
    pindexBestInvalid = nullptr;
    pindexBestParked = nullptr;
    pindexBestHeader = nullptr;
    pindexBestForkTip = nullptr;
    pindexBestForkBase = nullptr;
    ResetASERTAnchorBlockCache();
    if (mempool) {
        mempool->clear();
    }
    vinfoBlockFile.clear();
    nLastBlockFile = 0;
    setDirtyBlockIndex.clear();
    setDirtyFileInfo.clear();
    fHavePruned = false;
}

bool ChainstateManager::LoadBlockIndex(const Consensus::Params &params) {
    AssertLockHeld(cs_main);
    // Load block index from databases
    bool needs_init = fReindex;
    if (!fReindex) {
        bool ret = LoadBlockIndexDB(*this, params);
        if (!ret) {
            return false;
        }

        needs_init = m_blockman.m_block_index.empty();
    }

    if (needs_init) {
        // Everything here is for *new* reindex/DBs. Thus, though
        // LoadBlockIndexDB may have set fReindex if we shut down
        // mid-reindex previously, we don't check fReindex and
        // instead only check it prior to LoadBlockIndexDB to set
        // needs_init.

        LogPrintf("Initializing databases...\n");
    }
    return true;
}

bool CChainState::LoadGenesisBlock(const CChainParams &chainparams) {
    LOCK(cs_main);

    // Check whether we're already initialized by checking for genesis in
    // m_blockman.m_block_index. Note that we can't use m_chain here, since it
    // is set based on the coins db, not the block index db, which is the only
    // thing loaded at this point.
    if (m_blockman.m_block_index.count(chainparams.GenesisBlock().GetHash())) {
        return true;
    }

    try {
        const CBlock &block = chainparams.GenesisBlock();
        FlatFilePos blockPos = SaveBlockToDisk(block, 0, chainparams, nullptr);
        if (blockPos.IsNull()) {
            return error("%s: writing genesis block to disk failed", __func__);
        }
        CBlockIndex *pindex = m_blockman.AddToBlockIndex(block);
        ReceivedBlockTransactions(block, pindex, blockPos);
    } catch (const std::runtime_error &e) {
        return error("%s: failed to write genesis block: %s", __func__,
                     e.what());
    }

    return true;
}

bool LoadGenesisBlock(const CChainParams &chainparams) {
    return ::ChainstateActive().LoadGenesisBlock(chainparams);
}

void LoadExternalBlockFile(const Config &config, FILE *fileIn,
                           FlatFilePos *dbp) {
    // Map of disk positions for blocks with unknown parent (only used for
    // reindex)
    static std::multimap<uint256, FlatFilePos> mapBlocksUnknownParent;
    int64_t nStart = GetTimeMillis();

    const CChainParams &chainparams = config.GetChainParams();

    int nLoaded = 0;
    try {
        // This takes over fileIn and calls fclose() on it in the CBufferedFile
        // destructor. Make sure we have at least 2*MAX_TX_SIZE space in there
        // so any transaction can fit in the buffer.
        CBufferedFile blkdat(fileIn, 2 * MAX_TX_SIZE, MAX_TX_SIZE + 8, SER_DISK,
                             CLIENT_VERSION);
        uint64_t nRewind = blkdat.GetPos();
        while (!blkdat.eof()) {
            if (ShutdownRequested()) {
                return;
            }

            blkdat.SetPos(nRewind);
            // Start one byte further next time, in case of failure.
            nRewind++;
            // Remove former limit.
            blkdat.SetLimit();
            unsigned int nSize = 0;
            try {
                // Locate a header.
                uint8_t buf[CMessageHeader::MESSAGE_START_SIZE];
                blkdat.FindByte(chainparams.DiskMagic()[0]);
                nRewind = blkdat.GetPos() + 1;
                blkdat >> buf;
                if (memcmp(buf, chainparams.DiskMagic().data(),
                           CMessageHeader::MESSAGE_START_SIZE)) {
                    continue;
                }

                // Read size.
                blkdat >> nSize;
                if (nSize < 160) {
                    continue;
                }
            } catch (const std::exception &) {
                // No valid block header found; don't complain.
                break;
            }

            try {
                // read block
                uint64_t nBlockPos = blkdat.GetPos();
                if (dbp) {
                    dbp->nPos = nBlockPos;
                }
                blkdat.SetLimit(nBlockPos + nSize);
                std::shared_ptr<CBlock> pblock = std::make_shared<CBlock>();
                CBlock &block = *pblock;
                blkdat >> block;
                nRewind = blkdat.GetPos();

                const BlockHash hash = block.GetHash();
                {
                    LOCK(cs_main);
                    // detect out of order blocks, and store them for later
                    if (hash != chainparams.GetConsensus().hashGenesisBlock &&
                        !LookupBlockIndex(block.hashPrevBlock)) {
                        LogPrint(
                            BCLog::REINDEX,
                            "%s: Out of order block %s, parent %s not known\n",
                            __func__, hash.ToString(),
                            block.hashPrevBlock.ToString());
                        if (dbp) {
                            mapBlocksUnknownParent.insert(
                                std::make_pair(block.hashPrevBlock, *dbp));
                        }
                        continue;
                    }

                    // process in case the block isn't known yet
                    CBlockIndex *pindex = LookupBlockIndex(hash);
                    if (!pindex || !pindex->nStatus.hasData()) {
                        BlockValidationState state;
                        if (::ChainstateActive().AcceptBlock(
                                config, pblock, state, true, dbp, nullptr)) {
                            nLoaded++;
                        }
                        if (state.IsError()) {
                            break;
                        }
                    } else if (hash != chainparams.GetConsensus()
                                           .hashGenesisBlock &&
                               pindex->nHeight % 1000 == 0) {
                        LogPrint(
                            BCLog::REINDEX,
                            "Block Import: already had block %s at height %d\n",
                            hash.ToString(), pindex->nHeight);
                    }
                }

                // Activate the genesis block so normal node progress can
                // continue
                if (hash == chainparams.GetConsensus().hashGenesisBlock) {
                    BlockValidationState state;
                    if (!ActivateBestChain(config, state, nullptr)) {
                        break;
                    }
                }

                NotifyHeaderTip();

                // Recursively process earlier encountered successors of this
                // block
                std::deque<uint256> queue;
                queue.push_back(hash);
                while (!queue.empty()) {
                    uint256 head = queue.front();
                    queue.pop_front();
                    std::pair<std::multimap<uint256, FlatFilePos>::iterator,
                              std::multimap<uint256, FlatFilePos>::iterator>
                        range = mapBlocksUnknownParent.equal_range(head);
                    while (range.first != range.second) {
                        std::multimap<uint256, FlatFilePos>::iterator it =
                            range.first;
                        std::shared_ptr<CBlock> pblockrecursive =
                            std::make_shared<CBlock>();
                        if (ReadBlockFromDisk(*pblockrecursive, it->second,
                                              chainparams.GetConsensus())) {
                            LogPrint(
                                BCLog::REINDEX,
                                "%s: Processing out of order child %s of %s\n",
                                __func__, pblockrecursive->GetHash().ToString(),
                                head.ToString());
                            LOCK(cs_main);
                            BlockValidationState dummy;
                            if (::ChainstateActive().AcceptBlock(
                                    config, pblockrecursive, dummy, true,
                                    &it->second, nullptr)) {
                                nLoaded++;
                                queue.push_back(pblockrecursive->GetHash());
                            }
                        }
                        range.first++;
                        mapBlocksUnknownParent.erase(it);
                        NotifyHeaderTip();
                    }
                }
            } catch (const std::exception &e) {
                LogPrintf("%s: Deserialize or I/O error - %s\n", __func__,
                          e.what());
            }
        }
    } catch (const std::runtime_error &e) {
        AbortNode(std::string("System error: ") + e.what());
    }

    LogPrintf("Loaded %i blocks from external file in %dms\n", nLoaded,
              GetTimeMillis() - nStart);
}

void CChainState::CheckBlockIndex(const Consensus::Params &consensusParams) {
    if (!fCheckBlockIndex) {
        return;
    }

    LOCK(cs_main);

    // During a reindex, we read the genesis block and call CheckBlockIndex
    // before ActivateBestChain, so we have the genesis block in
    // m_blockman.m_block_index but no active chain. (A few of the tests when
    // iterating the block tree require that m_chain has been initialized.)
    if (m_chain.Height() < 0) {
        assert(m_blockman.m_block_index.size() <= 1);
        return;
    }

    // Build forward-pointing map of the entire block tree.
    std::multimap<CBlockIndex *, CBlockIndex *> forward;
    for (const auto &entry : m_blockman.m_block_index) {
        forward.emplace(entry.second->pprev, entry.second);
    }

    assert(forward.size() == m_blockman.m_block_index.size());

    std::pair<std::multimap<CBlockIndex *, CBlockIndex *>::iterator,
              std::multimap<CBlockIndex *, CBlockIndex *>::iterator>
        rangeGenesis = forward.equal_range(nullptr);
    CBlockIndex *pindex = rangeGenesis.first->second;
    rangeGenesis.first++;
    // There is only one index entry with parent nullptr.
    assert(rangeGenesis.first == rangeGenesis.second);

    // Iterate over the entire block tree, using depth-first search.
    // Along the way, remember whether there are blocks on the path from genesis
    // block being explored which are the first to have certain properties.
    size_t nNodes = 0;
    int nHeight = 0;
    // Oldest ancestor of pindex which is invalid.
    CBlockIndex *pindexFirstInvalid = nullptr;
    // Oldest ancestor of pindex which is parked.
    CBlockIndex *pindexFirstParked = nullptr;
    // Oldest ancestor of pindex which does not have data available.
    CBlockIndex *pindexFirstMissing = nullptr;
    // Oldest ancestor of pindex for which nTx == 0.
    CBlockIndex *pindexFirstNeverProcessed = nullptr;
    // Oldest ancestor of pindex which does not have BLOCK_VALID_TREE
    // (regardless of being valid or not).
    CBlockIndex *pindexFirstNotTreeValid = nullptr;
    // Oldest ancestor of pindex which does not have BLOCK_VALID_TRANSACTIONS
    // (regardless of being valid or not).
    CBlockIndex *pindexFirstNotTransactionsValid = nullptr;
    // Oldest ancestor of pindex which does not have BLOCK_VALID_CHAIN
    // (regardless of being valid or not).
    CBlockIndex *pindexFirstNotChainValid = nullptr;
    // Oldest ancestor of pindex which does not have BLOCK_VALID_SCRIPTS
    // (regardless of being valid or not).
    CBlockIndex *pindexFirstNotScriptsValid = nullptr;
    while (pindex != nullptr) {
        nNodes++;
        if (pindexFirstInvalid == nullptr && pindex->nStatus.hasFailed()) {
            pindexFirstInvalid = pindex;
        }
        if (pindexFirstParked == nullptr && pindex->nStatus.isParked()) {
            pindexFirstParked = pindex;
        }
        if (pindexFirstMissing == nullptr && !pindex->nStatus.hasData()) {
            pindexFirstMissing = pindex;
        }
        if (pindexFirstNeverProcessed == nullptr && pindex->nTx == 0) {
            pindexFirstNeverProcessed = pindex;
        }
        if (pindex->pprev != nullptr && pindexFirstNotTreeValid == nullptr &&
            pindex->nStatus.getValidity() < BlockValidity::TREE) {
            pindexFirstNotTreeValid = pindex;
        }
        if (pindex->pprev != nullptr &&
            pindexFirstNotTransactionsValid == nullptr &&
            pindex->nStatus.getValidity() < BlockValidity::TRANSACTIONS) {
            pindexFirstNotTransactionsValid = pindex;
        }
        if (pindex->pprev != nullptr && pindexFirstNotChainValid == nullptr &&
            pindex->nStatus.getValidity() < BlockValidity::CHAIN) {
            pindexFirstNotChainValid = pindex;
        }
        if (pindex->pprev != nullptr && pindexFirstNotScriptsValid == nullptr &&
            pindex->nStatus.getValidity() < BlockValidity::SCRIPTS) {
            pindexFirstNotScriptsValid = pindex;
        }

        // Begin: actual consistency checks.
        if (pindex->pprev == nullptr) {
            // Genesis block checks.
            // Genesis block's hash must match.
            assert(pindex->GetBlockHash() == consensusParams.hashGenesisBlock);
            // The current active chain's genesis block must be this block.
            assert(pindex == m_chain.Genesis());
        }
        if (!pindex->HaveTxsDownloaded()) {
            // nSequenceId can't be set positive for blocks that aren't linked
            // (negative is used for preciousblock)
            assert(pindex->nSequenceId <= 0);
        }
        // VALID_TRANSACTIONS is equivalent to nTx > 0 for all nodes (whether or
        // not pruning has occurred). HAVE_DATA is only equivalent to nTx > 0
        // (or VALID_TRANSACTIONS) if no pruning has occurred.
        if (!fHavePruned) {
            // If we've never pruned, then HAVE_DATA should be equivalent to nTx
            // > 0
            assert(pindex->nStatus.hasData() == (pindex->nTx > 0));
            assert(pindexFirstMissing == pindexFirstNeverProcessed);
        } else if (pindex->nStatus.hasData()) {
            // If we have pruned, then we can only say that HAVE_DATA implies
            // nTx > 0
            assert(pindex->nTx > 0);
        }
        if (pindex->nStatus.hasUndo()) {
            assert(pindex->nStatus.hasData());
        }
        // This is pruning-independent.
        assert((pindex->nStatus.getValidity() >= BlockValidity::TRANSACTIONS) ==
               (pindex->nTx > 0));
        // All parents having had data (at some point) is equivalent to all
        // parents being VALID_TRANSACTIONS, which is equivalent to
        // HaveTxsDownloaded(). All parents having had data (at some point) is
        // equivalent to all parents being VALID_TRANSACTIONS, which is
        // equivalent to HaveTxsDownloaded().
        assert((pindexFirstNeverProcessed == nullptr) ==
               (pindex->HaveTxsDownloaded()));
        assert((pindexFirstNotTransactionsValid == nullptr) ==
               (pindex->HaveTxsDownloaded()));
        // nHeight must be consistent.
        assert(pindex->nHeight == nHeight);
        // For every block except the genesis block, the chainwork must be
        // larger than the parent's.
        assert(pindex->pprev == nullptr ||
               pindex->nChainWork >= pindex->pprev->nChainWork);
        // The pskip pointer must point back for all but the first 2 blocks.
        assert(nHeight < 2 ||
               (pindex->pskip && (pindex->pskip->nHeight < nHeight)));
        // All m_blockman.m_block_index entries must at least be TREE valid
        assert(pindexFirstNotTreeValid == nullptr);
        if (pindex->nStatus.getValidity() >= BlockValidity::TREE) {
            // TREE valid implies all parents are TREE valid
            assert(pindexFirstNotTreeValid == nullptr);
        }
        if (pindex->nStatus.getValidity() >= BlockValidity::CHAIN) {
            // CHAIN valid implies all parents are CHAIN valid
            assert(pindexFirstNotChainValid == nullptr);
        }
        if (pindex->nStatus.getValidity() >= BlockValidity::SCRIPTS) {
            // SCRIPTS valid implies all parents are SCRIPTS valid
            assert(pindexFirstNotScriptsValid == nullptr);
        }
        if (pindexFirstInvalid == nullptr) {
            // Checks for not-invalid blocks.
            // The failed mask cannot be set for blocks without invalid parents.
            assert(!pindex->nStatus.isInvalid());
        }
        if (pindexFirstParked == nullptr) {
            // Checks for not-parked blocks.
            // The parked mask cannot be set for blocks without parked parents.
            // (i.e., hasParkedParent only if an ancestor is properly parked).
            assert(!pindex->nStatus.isOnParkedChain());
        }
        if (!CBlockIndexWorkComparator()(pindex, m_chain.Tip()) &&
            pindexFirstNeverProcessed == nullptr) {
            if (pindexFirstInvalid == nullptr) {
                // If this block sorts at least as good as the current tip and
                // is valid and we have all data for its parents, it must be in
                // setBlockIndexCandidates or be parked.
                if (pindexFirstMissing == nullptr) {
                    assert(pindex->nStatus.isOnParkedChain() ||
                           setBlockIndexCandidates.count(pindex));
                }
                // m_chain.Tip() must also be there even if some data has
                // been pruned.
                if (pindex == m_chain.Tip()) {
                    assert(setBlockIndexCandidates.count(pindex));
                }
                // If some parent is missing, then it could be that this block
                // was in setBlockIndexCandidates but had to be removed because
                // of the missing data. In this case it must be in
                // m_blocks_unlinked -- see test below.
            }
        } else {
            // If this block sorts worse than the current tip or some ancestor's
            // block has never been seen, it cannot be in
            // setBlockIndexCandidates.
            assert(setBlockIndexCandidates.count(pindex) == 0);
        }
        // Check whether this block is in m_blocks_unlinked.
        std::pair<std::multimap<CBlockIndex *, CBlockIndex *>::iterator,
                  std::multimap<CBlockIndex *, CBlockIndex *>::iterator>
            rangeUnlinked =
                m_blockman.m_blocks_unlinked.equal_range(pindex->pprev);
        bool foundInUnlinked = false;
        while (rangeUnlinked.first != rangeUnlinked.second) {
            assert(rangeUnlinked.first->first == pindex->pprev);
            if (rangeUnlinked.first->second == pindex) {
                foundInUnlinked = true;
                break;
            }
            rangeUnlinked.first++;
        }
        if (pindex->pprev && pindex->nStatus.hasData() &&
            pindexFirstNeverProcessed != nullptr &&
            pindexFirstInvalid == nullptr) {
            // If this block has block data available, some parent was never
            // received, and has no invalid parents, it must be in
            // m_blocks_unlinked.
            assert(foundInUnlinked);
        }
        if (!pindex->nStatus.hasData()) {
            // Can't be in m_blocks_unlinked if we don't HAVE_DATA
            assert(!foundInUnlinked);
        }
        if (pindexFirstMissing == nullptr) {
            // We aren't missing data for any parent -- cannot be in
            // m_blocks_unlinked.
            assert(!foundInUnlinked);
        }
        if (pindex->pprev && pindex->nStatus.hasData() &&
            pindexFirstNeverProcessed == nullptr &&
            pindexFirstMissing != nullptr) {
            // We HAVE_DATA for this block, have received data for all parents
            // at some point, but we're currently missing data for some parent.
            // We must have pruned.
            assert(fHavePruned);
            // This block may have entered m_blocks_unlinked if:
            //  - it has a descendant that at some point had more work than the
            //    tip, and
            //  - we tried switching to that descendant but were missing
            //    data for some intermediate block between m_chain and the
            //    tip.
            // So if this block is itself better than m_chain.Tip() and it
            // wasn't in
            // setBlockIndexCandidates, then it must be in m_blocks_unlinked.
            if (!CBlockIndexWorkComparator()(pindex, m_chain.Tip()) &&
                setBlockIndexCandidates.count(pindex) == 0) {
                if (pindexFirstInvalid == nullptr) {
                    assert(foundInUnlinked);
                }
            }
        }
        // Perhaps too slow
        // assert(pindex->GetBlockHash() == pindex->GetBlockHeader().GetHash());
        // End: actual consistency checks.

        // Try descending into the first subnode.
        std::pair<std::multimap<CBlockIndex *, CBlockIndex *>::iterator,
                  std::multimap<CBlockIndex *, CBlockIndex *>::iterator>
            range = forward.equal_range(pindex);
        if (range.first != range.second) {
            // A subnode was found.
            pindex = range.first->second;
            nHeight++;
            continue;
        }
        // This is a leaf node. Move upwards until we reach a node of which we
        // have not yet visited the last child.
        while (pindex) {
            // We are going to either move to a parent or a sibling of pindex.
            // If pindex was the first with a certain property, unset the
            // corresponding variable.
            if (pindex == pindexFirstInvalid) {
                pindexFirstInvalid = nullptr;
            }
            if (pindex == pindexFirstParked) {
                pindexFirstParked = nullptr;
            }
            if (pindex == pindexFirstMissing) {
                pindexFirstMissing = nullptr;
            }
            if (pindex == pindexFirstNeverProcessed) {
                pindexFirstNeverProcessed = nullptr;
            }
            if (pindex == pindexFirstNotTreeValid) {
                pindexFirstNotTreeValid = nullptr;
            }
            if (pindex == pindexFirstNotTransactionsValid) {
                pindexFirstNotTransactionsValid = nullptr;
            }
            if (pindex == pindexFirstNotChainValid) {
                pindexFirstNotChainValid = nullptr;
            }
            if (pindex == pindexFirstNotScriptsValid) {
                pindexFirstNotScriptsValid = nullptr;
            }
            // Find our parent.
            CBlockIndex *pindexPar = pindex->pprev;
            // Find which child we just visited.
            std::pair<std::multimap<CBlockIndex *, CBlockIndex *>::iterator,
                      std::multimap<CBlockIndex *, CBlockIndex *>::iterator>
                rangePar = forward.equal_range(pindexPar);
            while (rangePar.first->second != pindex) {
                // Our parent must have at least the node we're coming from as
                // child.
                assert(rangePar.first != rangePar.second);
                rangePar.first++;
            }
            // Proceed to the next one.
            rangePar.first++;
            if (rangePar.first != rangePar.second) {
                // Move to the sibling.
                pindex = rangePar.first->second;
                break;
            } else {
                // Move up further.
                pindex = pindexPar;
                nHeight--;
                continue;
            }
        }
    }

    // Check that we actually traversed the entire map.
    assert(nNodes == forward.size());
}

std::string CChainState::ToString() {
    CBlockIndex *tip = m_chain.Tip();
    return strprintf("Chainstate [%s] @ height %d (%s)",
                     m_from_snapshot_blockhash.IsNull() ? "ibd" : "snapshot",
                     tip ? tip->nHeight : -1,
                     tip ? tip->GetBlockHash().ToString() : "null");
}

bool CChainState::ResizeCoinsCaches(size_t coinstip_size, size_t coinsdb_size) {
    if (coinstip_size == m_coinstip_cache_size_bytes &&
        coinsdb_size == m_coinsdb_cache_size_bytes) {
        // Cache sizes are unchanged, no need to continue.
        return true;
    }
    size_t old_coinstip_size = m_coinstip_cache_size_bytes;
    m_coinstip_cache_size_bytes = coinstip_size;
    m_coinsdb_cache_size_bytes = coinsdb_size;
    CoinsDB().ResizeCache(coinsdb_size);

    LogPrintf("[%s] resized coinsdb cache to %.1f MiB\n", this->ToString(),
              coinsdb_size * (1.0 / 1024 / 1024));
    LogPrintf("[%s] resized coinstip cache to %.1f MiB\n", this->ToString(),
              coinstip_size * (1.0 / 1024 / 1024));

    BlockValidationState state;
    const CChainParams &chainparams = Params();

    bool ret;

    if (coinstip_size > old_coinstip_size) {
        // Likely no need to flush if cache sizes have grown.
        ret = FlushStateToDisk(chainparams, state, FlushStateMode::IF_NEEDED);
    } else {
        // Otherwise, flush state to disk and deallocate the in-memory coins
        // map.
        ret = FlushStateToDisk(chainparams, state, FlushStateMode::ALWAYS);
        CoinsTip().ReallocateCache();
    }
    return ret;
}

std::string CBlockFileInfo::ToString() const {
    return strprintf(
        "CBlockFileInfo(blocks=%u, size=%u, heights=%u...%u, time=%s...%s)",
        nBlocks, nSize, nHeightFirst, nHeightLast,
        FormatISO8601DateTime(nTimeFirst), FormatISO8601DateTime(nTimeLast));
}

CBlockFileInfo *GetBlockFileInfo(size_t n) {
    LOCK(cs_LastBlockFile);

    return &vinfoBlockFile.at(n);
}

static const uint64_t MEMPOOL_DUMP_VERSION = 1;

bool LoadMempool(const Config &config, CTxMemPool &pool) {
    int64_t nExpiryTimeout =
        gArgs.GetArg("-mempoolexpiry", DEFAULT_MEMPOOL_EXPIRY) * 60 * 60;
    FILE *filestr = fsbridge::fopen(GetDataDir() / "mempool.dat", "rb");
    CAutoFile file(filestr, SER_DISK, CLIENT_VERSION);
    if (file.IsNull()) {
        LogPrintf(
            "Failed to open mempool file from disk. Continuing anyway.\n");
        return false;
    }

    int64_t count = 0;
    int64_t expired = 0;
    int64_t failed = 0;
    int64_t already_there = 0;
    int64_t unbroadcast = 0;
    int64_t nNow = GetTime();

    try {
        uint64_t version;
        file >> version;
        if (version != MEMPOOL_DUMP_VERSION) {
            return false;
        }

        uint64_t num;
        file >> num;
        while (num--) {
            CTransactionRef tx;
            int64_t nTime;
            int64_t nFeeDelta;
            file >> tx;
            file >> nTime;
            file >> nFeeDelta;

            Amount amountdelta = nFeeDelta * SATOSHI;
            if (amountdelta != Amount::zero()) {
                pool.PrioritiseTransaction(tx->GetId(), amountdelta);
            }
            TxValidationState state;
            if (nTime + nExpiryTimeout > nNow) {
                LOCK(cs_main);
                AcceptToMemoryPoolWithTime(
                    config, pool, state, tx, nTime, false /* bypass_limits */,
                    Amount::zero() /* nAbsurdFee */, false /* test_accept */);
                if (state.IsValid()) {
                    ++count;
                } else {
                    // mempool may contain the transaction already, e.g. from
                    // wallet(s) having loaded it while we were processing
                    // mempool transactions; consider these as valid, instead of
                    // failed, but mark them as 'already there'
                    if (pool.exists(tx->GetId())) {
                        ++already_there;
                    } else {
                        ++failed;
                    }
                }
            } else {
                ++expired;
            }

            if (ShutdownRequested()) {
                return false;
            }
        }
        std::map<TxId, Amount> mapDeltas;
        file >> mapDeltas;

        for (const auto &i : mapDeltas) {
            pool.PrioritiseTransaction(i.first, i.second);
        }

        // TODO: remove this try...catch after May 15th 2021,
        // when no one is running v0.22.11 or lower anymore.
        // This will be done by backporting PR20854.
        try {
            std::set<TxId> unbroadcast_txids;
            file >> unbroadcast_txids;
            unbroadcast = unbroadcast_txids.size();
            for (const auto &txid : unbroadcast_txids) {
                pool.AddUnbroadcastTx(txid);
            }
        } catch (const std::exception &) {
            // mempool.dat files created prior to v0.22.12 will not have an
            // unbroadcast set. No need to log a failure if parsing fails here.
        }

    } catch (const std::exception &e) {
        LogPrintf("Failed to deserialize mempool data on disk: %s. Continuing "
                  "anyway.\n",
                  e.what());
        return false;
    }

    LogPrintf("Imported mempool transactions from disk: %i succeeded, %i "
              "failed, %i expired, %i already there, %i waiting for initial "
              "broadcast\n",
              count, failed, expired, already_there, unbroadcast);
    return true;
}

bool DumpMempool(const CTxMemPool &pool) {
    int64_t start = GetTimeMicros();

    std::map<uint256, Amount> mapDeltas;
    std::vector<TxMempoolInfo> vinfo;
    std::set<TxId> unbroadcast_txids;

    static Mutex dump_mutex;
    LOCK(dump_mutex);

    {
        LOCK(pool.cs);
        for (const auto &i : pool.mapDeltas) {
            mapDeltas[i.first] = i.second;
        }

        vinfo = pool.infoAll();
        unbroadcast_txids = pool.GetUnbroadcastTxs();
    }

    int64_t mid = GetTimeMicros();

    try {
        FILE *filestr = fsbridge::fopen(GetDataDir() / "mempool.dat.new", "wb");
        if (!filestr) {
            return false;
        }

        CAutoFile file(filestr, SER_DISK, CLIENT_VERSION);

        uint64_t version = MEMPOOL_DUMP_VERSION;
        file << version;

        file << uint64_t(vinfo.size());
        for (const auto &i : vinfo) {
            file << *(i.tx);
            file << int64_t(count_seconds(i.m_time));
            file << i.nFeeDelta;
            mapDeltas.erase(i.tx->GetId());
        }

        file << mapDeltas;

        LogPrintf("Writing %d unbroadcast transactions to disk.\n",
                  unbroadcast_txids.size());
        file << unbroadcast_txids;

        if (!FileCommit(file.Get())) {
            throw std::runtime_error("FileCommit failed");
        }
        file.fclose();
        RenameOver(GetDataDir() / "mempool.dat.new",
                   GetDataDir() / "mempool.dat");
        int64_t last = GetTimeMicros();
        LogPrintf("Dumped mempool: %gs to copy, %gs to dump\n",
                  (mid - start) * MICRO, (last - mid) * MICRO);
    } catch (const std::exception &e) {
        LogPrintf("Failed to dump mempool: %s. Continuing anyway.\n", e.what());
        return false;
    }
    return true;
}

bool IsBlockPruned(const CBlockIndex *pblockindex) {
    return (fHavePruned && !pblockindex->nStatus.hasData() &&
            pblockindex->nTx > 0);
}

//! Guess how far we are in the verification process at the given block index
//! require cs_main if pindex has not been validated yet (because the chain's
//! transaction count might be unset) This conditional lock requirement might be
//! confusing, see: https://github.com/bitcoin/bitcoin/issues/15994
double GuessVerificationProgress(const ChainTxData &data,
                                 const CBlockIndex *pindex) {
    if (pindex == nullptr) {
        return 0.0;
    }

    int64_t nNow = time(nullptr);

    double fTxTotal;
    if (pindex->GetChainTxCount() <= data.nTxCount) {
        fTxTotal = data.nTxCount + (nNow - data.nTime) * data.dTxRate;
    } else {
        fTxTotal = pindex->GetChainTxCount() +
                   (nNow - pindex->GetBlockTime()) * data.dTxRate;
    }

    return std::min<double>(pindex->GetChainTxCount() / fTxTotal, 1.0);
}

std::optional<BlockHash> ChainstateManager::SnapshotBlockhash() const {
    if (m_active_chainstate != nullptr) {
        // If a snapshot chainstate exists, it will always be our active.
        return m_active_chainstate->m_from_snapshot_blockhash;
    }
    return {};
}

std::vector<CChainState *> ChainstateManager::GetAll() {
    std::vector<CChainState *> out;

    if (!IsSnapshotValidated() && m_ibd_chainstate) {
        out.push_back(m_ibd_chainstate.get());
    }

    if (m_snapshot_chainstate) {
        out.push_back(m_snapshot_chainstate.get());
    }

    return out;
}

CChainState &
ChainstateManager::InitializeChainstate(CTxMemPool &mempool,
                                        const BlockHash &snapshot_blockhash) {
    bool is_snapshot = !snapshot_blockhash.IsNull();
    std::unique_ptr<CChainState> &to_modify =
        is_snapshot ? m_snapshot_chainstate : m_ibd_chainstate;

    if (to_modify) {
        throw std::logic_error("should not be overwriting a chainstate");
    }
    to_modify.reset(new CChainState(mempool, m_blockman, snapshot_blockhash));

    // Snapshot chainstates and initial IBD chaintates always become active.
    if (is_snapshot || (!is_snapshot && !m_active_chainstate)) {
        LogPrintf("Switching active chainstate to %s\n", to_modify->ToString());
        m_active_chainstate = to_modify.get();
    } else {
        throw std::logic_error("unexpected chainstate activation");
    }

    return *to_modify;
}

CChainState &ChainstateManager::ActiveChainstate() const {
    assert(m_active_chainstate);
    return *m_active_chainstate;
}

bool ChainstateManager::IsSnapshotActive() const {
    return m_snapshot_chainstate &&
           m_active_chainstate == m_snapshot_chainstate.get();
}

CChainState &ChainstateManager::ValidatedChainstate() const {
    if (m_snapshot_chainstate && IsSnapshotValidated()) {
        return *m_snapshot_chainstate.get();
    }
    assert(m_ibd_chainstate);
    return *m_ibd_chainstate.get();
}

bool ChainstateManager::IsBackgroundIBD(CChainState *chainstate) const {
    return (m_snapshot_chainstate && chainstate == m_ibd_chainstate.get());
}

void ChainstateManager::Unload() {
    for (CChainState *chainstate : this->GetAll()) {
        chainstate->m_chain.SetTip(nullptr);
        chainstate->UnloadBlockIndex();
    }

    m_blockman.Unload();
}

void ChainstateManager::Reset() {
    m_ibd_chainstate.reset();
    m_snapshot_chainstate.reset();
    m_active_chainstate = nullptr;
    m_snapshot_validated = false;
}

void ChainstateManager::MaybeRebalanceCaches() {
    if (m_ibd_chainstate && !m_snapshot_chainstate) {
        LogPrintf("[snapshot] allocating all cache to the IBD chainstate\n");
        // Allocate everything to the IBD chainstate.
        m_ibd_chainstate->ResizeCoinsCaches(m_total_coinstip_cache,
                                            m_total_coinsdb_cache);
    } else if (m_snapshot_chainstate && !m_ibd_chainstate) {
        LogPrintf(
            "[snapshot] allocating all cache to the snapshot chainstate\n");
        // Allocate everything to the snapshot chainstate.
        m_snapshot_chainstate->ResizeCoinsCaches(m_total_coinstip_cache,
                                                 m_total_coinsdb_cache);
    } else if (m_ibd_chainstate && m_snapshot_chainstate) {
        // If both chainstates exist, determine who needs more cache based on
        // IBD status.
        //
        // Note: shrink caches first so that we don't inadvertently overwhelm
        // available memory.
        if (m_snapshot_chainstate->IsInitialBlockDownload()) {
            m_ibd_chainstate->ResizeCoinsCaches(m_total_coinstip_cache * 0.05,
                                                m_total_coinsdb_cache * 0.05);
            m_snapshot_chainstate->ResizeCoinsCaches(
                m_total_coinstip_cache * 0.95, m_total_coinsdb_cache * 0.95);
        } else {
            m_snapshot_chainstate->ResizeCoinsCaches(
                m_total_coinstip_cache * 0.05, m_total_coinsdb_cache * 0.05);
            m_ibd_chainstate->ResizeCoinsCaches(m_total_coinstip_cache * 0.95,
                                                m_total_coinsdb_cache * 0.95);
        }
    }
}<|MERGE_RESOLUTION|>--- conflicted
+++ resolved
@@ -745,7 +745,6 @@
         return false;
     }
 
-<<<<<<< HEAD
     std::vector<Coin> spent_coins;
     spent_coins.reserve(ptx->vin.size());
     for (const CTxIn &input : ptx->vin) {
@@ -753,11 +752,8 @@
         m_view.GetCoin(input.prevout, coin);
         spent_coins.push_back(coin);
     }
-    GetMainSignals().TransactionAddedToMempool(ptx, spent_coins);
-=======
     GetMainSignals().TransactionAddedToMempool(
-        ptx, m_pool.GetAndIncrementSequence());
->>>>>>> c3ff3d05
+        ptx, spent_coins, m_pool.GetAndIncrementSequence());
 
     return true;
 }
