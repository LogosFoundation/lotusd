--- conflicted
+++ resolved
@@ -49,15 +49,9 @@
 
     for (int i = 0; i < 3; i++) {
         key.MakeNewKey(true);
-<<<<<<< HEAD
-        pb.addUTXO(COutPoint(TxId(GetRandHash()), InsecureRand32()),
-                   int64_t(InsecureRand32()) * COIN, InsecureRand32(),
-                   InsecureRandBool(), key);
-=======
         BOOST_CHECK(pb.addUTXO(COutPoint(TxId(GetRandHash()), InsecureRand32()),
-                               int64_t(InsecureRand32()) * COIN / 100,
+                               int64_t(InsecureRand32()) * COIN,
                                InsecureRand32(), InsecureRandBool(), key));
->>>>>>> 72a45978
     }
 
     Proof p = pb.build();
