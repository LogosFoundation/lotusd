--- conflicted
+++ resolved
@@ -734,24 +734,6 @@
     };
 }
 
-<<<<<<< HEAD
-static UniValue echo(const Config &config, const JSONRPCRequest &request) {
-    if (request.fHelp) {
-        throw std::runtime_error(RPCHelpMan{
-            "echo|echojson ...",
-            "Simply echo back the input arguments. This command is for "
-            "testing.\n"
-            "\nThe difference between echo and echojson is that echojson has "
-            "argument conversion enabled in the client-side table in "
-            "lotus-cli and the GUI. There is no server-side difference.",
-            {},
-            RPCResult{RPCResult::Type::NONE, "",
-                      "Returns whatever was passed in"},
-            RPCExamples{""},
-        }
-                                     .ToString());
-    }
-=======
 static RPCHelpMan echo(const std::string &name) {
     return RPCHelpMan{
         name,
@@ -791,7 +773,6 @@
             if (request.fHelp) {
                 throw std::runtime_error(self.ToString());
             }
->>>>>>> 72a45978
 
             if (request.params[9].isStr()) {
                 CHECK_NONFATAL(request.params[9].get_str() !=
