// Copyright (c) 2018 The Bitcoin Core developers
// Distributed under the MIT software license, see the accompanying
// file COPYING or http://www.opensource.org/licenses/mit-license.php.

#include <wallet/test/init_test_fixture.h>

#include <chainparams.h>
#include <fs.h>
#include <util/check.h>
#include <util/system.h>

InitWalletDirTestingSetup::InitWalletDirTestingSetup(
    const std::string &chainName)
    : BasicTestingSetup(chainName) {
    m_chain = interfaces::MakeChain(m_node, Params());
    m_wallet_client = MakeWalletClient(*m_chain, *Assert(m_node.args));

    std::string sep;
    sep += fs::path::preferred_separator;

    m_datadir = GetDataDir();
    m_cwd = fs::current_path();

    m_walletdir_path_cases["default"] = m_datadir / "wallets";
    m_walletdir_path_cases["custom"] = m_datadir / "my_wallets";
    m_walletdir_path_cases["nonexistent"] = m_datadir / "path_does_not_exist";
    m_walletdir_path_cases["file"] = m_datadir / "not_a_directory.dat";
    m_walletdir_path_cases["trailing"] = m_datadir / "wallets" / sep;
    m_walletdir_path_cases["trailing2"] = m_datadir / "wallets" / sep / sep;

    fs::current_path(m_datadir);
    m_walletdir_path_cases["relative"] = "wallets";

    fs::create_directories(m_walletdir_path_cases["default"]);
    fs::create_directories(m_walletdir_path_cases["custom"]);
    fs::create_directories(m_walletdir_path_cases["relative"]);
<<<<<<< HEAD
#if BOOST_VERSION >= 107700
    std::ofstream f(BOOST_FILESYSTEM_C_STR(m_walletdir_path_cases["file"]));
#else
    std::ofstream f(m_walletdir_path_cases["file"].BOOST_FILESYSTEM_C_STR);
#endif // BOOST_VERSION >= 107700
=======
    fs::ofstream f(m_walletdir_path_cases["file"]);
>>>>>>> fa7a44f7
    f.close();
}

InitWalletDirTestingSetup::~InitWalletDirTestingSetup() {
    fs::current_path(m_cwd);
}

void InitWalletDirTestingSetup::SetWalletDir(const fs::path &walletdir_path) {
    gArgs.ForceSetArg("-walletdir", fs::PathToString(walletdir_path));
}<|MERGE_RESOLUTION|>--- conflicted
+++ resolved
@@ -34,15 +34,7 @@
     fs::create_directories(m_walletdir_path_cases["default"]);
     fs::create_directories(m_walletdir_path_cases["custom"]);
     fs::create_directories(m_walletdir_path_cases["relative"]);
-<<<<<<< HEAD
-#if BOOST_VERSION >= 107700
-    std::ofstream f(BOOST_FILESYSTEM_C_STR(m_walletdir_path_cases["file"]));
-#else
-    std::ofstream f(m_walletdir_path_cases["file"].BOOST_FILESYSTEM_C_STR);
-#endif // BOOST_VERSION >= 107700
-=======
     fs::ofstream f(m_walletdir_path_cases["file"]);
->>>>>>> fa7a44f7
     f.close();
 }
 
