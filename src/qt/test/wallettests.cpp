// Copyright (c) 2015-2021 The Bitcoin developers
// Distributed under the MIT software license, see the accompanying
// file COPYING or http://www.opensource.org/licenses/mit-license.php.

#include <qt/test/util.h>
#include <qt/test/wallettests.h>

#include <chain.h>
#include <chainparams.h>
#include <interfaces/chain.h>
#include <interfaces/node.h>
#include <key_io.h>
#include <network.h>
#include <qt/bitcoinamountfield.h>
#include <qt/clientmodel.h>
#include <qt/optionsmodel.h>
#include <qt/overviewpage.h>
#include <qt/platformstyle.h>
#include <qt/qvalidatedlineedit.h>
#include <qt/receivecoinsdialog.h>
#include <qt/receiverequestdialog.h>
#include <qt/recentrequeststablemodel.h>
#include <qt/sendcoinsdialog.h>
#include <qt/sendcoinsentry.h>
#include <qt/transactiontablemodel.h>
#include <qt/walletmodel.h>
#include <validation.h>
#include <wallet/wallet.h>

#include <test/util/setup_common.h>

#include <QAbstractButton>
#include <QApplication>
#include <QDialogButtonBox>
#include <QListView>
#include <QPushButton>
#include <QTextEdit>
#include <QTimer>
#include <QVBoxLayout>

#include <memory>

namespace {
//! Press "Yes" or "Cancel" buttons in modal send confirmation dialog.
void ConfirmSend(QString *text = nullptr, bool cancel = false) {
    QTimer::singleShot(0, Qt::PreciseTimer, [text, cancel]() {
        for (QWidget *widget : QApplication::topLevelWidgets()) {
            if (widget->inherits("SendConfirmationDialog")) {
                SendConfirmationDialog *dialog =
                    qobject_cast<SendConfirmationDialog *>(widget);
                if (text) {
                    *text = dialog->text();
                }
                QAbstractButton *button = dialog->button(
                    cancel ? QMessageBox::Cancel : QMessageBox::Yes);
                button->setEnabled(true);
                button->click();
            }
        }
    });
}

//! Send coins to address and return txid.
TxId SendCoins(CWallet &wallet, SendCoinsDialog &sendCoinsDialog,
               const CTxDestination &address, Amount amount) {
    QVBoxLayout *entries = sendCoinsDialog.findChild<QVBoxLayout *>("entries");
    SendCoinsEntry *entry =
        qobject_cast<SendCoinsEntry *>(entries->itemAt(0)->widget());
    entry->findChild<QValidatedLineEdit *>("payTo")->setText(
        QString::fromStdString(EncodeDestination(address, Params())));
    entry->findChild<BitcoinAmountField *>("payAmount")->setValue(amount);
    TxId txid;
    boost::signals2::scoped_connection c =
        wallet.NotifyTransactionChanged.connect(
            [&txid](CWallet *, const TxId &hash, ChangeType status) {
                if (status == CT_NEW) {
                    txid = hash;
                }
            });
    ConfirmSend();
    bool invoked =
        QMetaObject::invokeMethod(&sendCoinsDialog, "on_sendButton_clicked");
    assert(invoked);
    return txid;
}

//! Find index of txid in transaction list.
QModelIndex FindTx(const QAbstractItemModel &model, const uint256 &txid) {
    QString hash = QString::fromStdString(txid.ToString());
    int rows = model.rowCount({});
    for (int row = 0; row < rows; ++row) {
        QModelIndex index = model.index(row, 0, {});
        if (model.data(index, TransactionTableModel::TxHashRole) == hash) {
            return index;
        }
    }
    return {};
}

//! Simple qt wallet tests.
//
// Test widgets can be debugged interactively calling show() on them and
// manually running the event loop, e.g.:
//
//     sendCoinsDialog.show();
//     QEventLoop().exec();
//
// This also requires overriding the default minimal Qt platform:
//
//     QT_QPA_PLATFORM=xcb     src/qt/test/test_lotus-qt  # Linux
//     QT_QPA_PLATFORM=windows src/qt/test/test_lotus-qt  # Windows
//     QT_QPA_PLATFORM=cocoa   src/qt/test/test_lotus-qt  # macOS
void TestGUI(interfaces::Node &node) {
    // Set up wallet and chain with 105 blocks (5 mature blocks for spending).
    TestChain100Setup test;
    for (int i = 0; i < 5; ++i) {
        test.CreateAndProcessBlock(
            {}, GetScriptForRawPubKey(test.coinbaseKey.GetPubKey()));
    }
    node.setContext(&test.m_node);
    std::shared_ptr<CWallet> wallet =
        std::make_shared<CWallet>(node.context()->chain.get(), WalletLocation(),
                                  CreateMockWalletDatabase());

    bool firstRun;
    wallet->LoadWallet(firstRun);
    {
        auto spk_man = wallet->GetOrCreateLegacyScriptPubKeyMan();
        LOCK2(wallet->cs_wallet, spk_man->cs_KeyStore);
        wallet->SetAddressBook(
            GetDestinationForKey(test.coinbaseKey.GetPubKey(),
                                 wallet->m_default_address_type),
            "", "receive");
        spk_man->AddKeyPubKey(test.coinbaseKey, test.coinbaseKey.GetPubKey());
        wallet->SetLastBlockProcessed(105,
                                      ::ChainActive().Tip()->GetBlockHash());
    }
    {
        WalletRescanReserver reserver(*wallet);
        reserver.reserve();
        CWallet::ScanResult result = wallet->ScanForWalletTransactions(
            Params().GetConsensus().hashGenesisBlock, 0 /* block height */,
            {} /* max height */, reserver, true /* fUpdate */);
        QCOMPARE(result.status, CWallet::ScanResult::SUCCESS);
        QCOMPARE(result.last_scanned_block,
                 ::ChainActive().Tip()->GetBlockHash());
        QVERIFY(result.last_failed_block.IsNull());
    }
    wallet->SetBroadcastTransactions(true);

    // Create widgets for sending coins and listing transactions.
    std::unique_ptr<const PlatformStyle> platformStyle(
        PlatformStyle::instantiate("other"));
    OptionsModel optionsModel;
    ClientModel clientModel(node, &optionsModel);
    AddWallet(wallet);
    WalletModel walletModel(interfaces::MakeWallet(wallet), clientModel,
                            platformStyle.get());
    RemoveWallet(wallet);
    SendCoinsDialog sendCoinsDialog(platformStyle.get(), &walletModel);

    {
        // Check balance in send dialog
        QLabel *balanceLabel =
            sendCoinsDialog.findChild<QLabel *>("labelBalance");
        QString balanceText = balanceLabel->text();
        int unit = walletModel.getOptionsModel()->getDisplayUnit();
        Amount balance = walletModel.wallet().getBalance();
        QString balanceComparison = BitcoinUnits::formatWithUnit(
<<<<<<< HEAD
            unit, balance, false, BitcoinUnits::separatorNever);
=======
            unit, balance, false, BitcoinUnits::SeparatorStyle::ALWAYS);
>>>>>>> 51eafd40
        QCOMPARE(balanceText, balanceComparison);
    }

    // Send two transactions, and verify they are added to transaction list.
    TransactionTableModel *transactionTableModel =
        walletModel.getTransactionTableModel();
    QCOMPARE(transactionTableModel->rowCount({}), 105);
    TxId txid1 = SendCoins(*wallet.get(), sendCoinsDialog,
                           CTxDestination(PKHash()), 1 * COIN);
    TxId txid2 = SendCoins(*wallet.get(), sendCoinsDialog,
                           CTxDestination(PKHash()), 5 * COIN);
    QCOMPARE(transactionTableModel->rowCount({}), 107);
    QVERIFY(FindTx(*transactionTableModel, txid1).isValid());
    QVERIFY(FindTx(*transactionTableModel, txid2).isValid());

    // Check current balance on OverviewPage
    OverviewPage overviewPage(platformStyle.get());
    overviewPage.setWalletModel(&walletModel);
    QLabel *balanceLabel = overviewPage.findChild<QLabel *>("labelBalance");
    QString balanceText = balanceLabel->text().trimmed();
    int unit = walletModel.getOptionsModel()->getDisplayUnit();
    Amount balance = walletModel.wallet().getBalance();
    QString balanceComparison = BitcoinUnits::formatWithUnit(
        unit, balance, false, BitcoinUnits::SeparatorStyle::ALWAYS);
    QCOMPARE(balanceText, balanceComparison);

    // Check Request Payment button
    ReceiveCoinsDialog receiveCoinsDialog(platformStyle.get());
    receiveCoinsDialog.setModel(&walletModel);
    RecentRequestsTableModel *requestTableModel =
        walletModel.getRecentRequestsTableModel();

    // Label input
    QLineEdit *labelInput =
        receiveCoinsDialog.findChild<QLineEdit *>("reqLabel");
    labelInput->setText("TEST_LABEL_1");

    // Amount input
    BitcoinAmountField *amountInput =
        receiveCoinsDialog.findChild<BitcoinAmountField *>("reqAmount");
    amountInput->setValue(1 * SATOSHI);

    // Message input
    QLineEdit *messageInput =
        receiveCoinsDialog.findChild<QLineEdit *>("reqMessage");
    messageInput->setText("TEST_MESSAGE_1");
    int initialRowCount = requestTableModel->rowCount({});
    QPushButton *requestPaymentButton =
        receiveCoinsDialog.findChild<QPushButton *>("receiveButton");
    requestPaymentButton->click();
    for (QWidget *widget : QApplication::topLevelWidgets()) {
        if (widget->inherits("ReceiveRequestDialog")) {
            ReceiveRequestDialog *receiveRequestDialog =
                qobject_cast<ReceiveRequestDialog *>(widget);
<<<<<<< HEAD
            QTextEdit *rlist =
                receiveRequestDialog->QObject::findChild<QTextEdit *>("outUri");
            QString paymentText = rlist->toPlainText();
            QStringList paymentTextList = paymentText.split('\n');
            QCOMPARE(paymentTextList.at(0), QString("Payment information"));
            QVERIFY(paymentTextList.at(1).indexOf(QString("URI: lotusR")) !=
                    -1);
            QVERIFY(paymentTextList.at(2).indexOf(QString("Address:")) != -1);
            QCOMPARE(paymentTextList.at(3),
                     QString("Amount: 0.000001 ") +
=======
            QCOMPARE(receiveRequestDialog
                         ->QObject::findChild<QLabel *>("payment_header")
                         ->text(),
                     QString("Payment information"));
            QCOMPARE(
                receiveRequestDialog->QObject::findChild<QLabel *>("uri_tag")
                    ->text(),
                QString("URI:"));
            QString uri = receiveRequestDialog
                              ->QObject::findChild<QLabel *>("uri_content")
                              ->text();
            QCOMPARE(uri.count("ecregtest:"), 2);
            QCOMPARE(receiveRequestDialog
                         ->QObject::findChild<QLabel *>("address_tag")
                         ->text(),
                     QString("Address:"));

            QCOMPARE(uri.count("amount=0.01"), 2);
            QCOMPARE(
                receiveRequestDialog->QObject::findChild<QLabel *>("amount_tag")
                    ->text(),
                QString("Amount:"));
            QCOMPARE(receiveRequestDialog
                         ->QObject::findChild<QLabel *>("amount_content")
                         ->text(),
                     QString("0.01 ") +
>>>>>>> 51eafd40
                         QString::fromStdString(Currency::get().ticker));

            QCOMPARE(uri.count("label=TEST_LABEL_1"), 2);
            QCOMPARE(
                receiveRequestDialog->QObject::findChild<QLabel *>("label_tag")
                    ->text(),
                QString("Label:"));
            QCOMPARE(receiveRequestDialog
                         ->QObject::findChild<QLabel *>("label_content")
                         ->text(),
                     QString("TEST_LABEL_1"));

            QCOMPARE(uri.count("message=TEST_MESSAGE_1"), 2);
            QCOMPARE(receiveRequestDialog
                         ->QObject::findChild<QLabel *>("message_tag")
                         ->text(),
                     QString("Message:"));
            QCOMPARE(receiveRequestDialog
                         ->QObject::findChild<QLabel *>("message_content")
                         ->text(),
                     QString("TEST_MESSAGE_1"));
        }
    }

    // Clear button
    QPushButton *clearButton =
        receiveCoinsDialog.findChild<QPushButton *>("clearButton");
    clearButton->click();
    QCOMPARE(labelInput->text(), QString(""));
    QCOMPARE(amountInput->value(), Amount::zero());
    QCOMPARE(messageInput->text(), QString(""));

    // Check addition to history
    int currentRowCount = requestTableModel->rowCount({});
    QCOMPARE(currentRowCount, initialRowCount + 1);

    // Check Remove button
    QTableView *table =
        receiveCoinsDialog.findChild<QTableView *>("recentRequestsView");
    table->selectRow(currentRowCount - 1);
    QPushButton *removeRequestButton =
        receiveCoinsDialog.findChild<QPushButton *>("removeRequestButton");
    removeRequestButton->click();
    QCOMPARE(requestTableModel->rowCount({}), currentRowCount - 1);
}

} // namespace

void WalletTests::walletTests() {
#ifdef Q_OS_MAC
    if (QApplication::platformName() == "minimal") {
        // Disable for mac on "minimal" platform to avoid crashes inside the Qt
        // framework when it tries to look up unimplemented cocoa functions,
        // and fails to handle returned nulls
        // (https://bugreports.qt.io/browse/QTBUG-49686).
        QWARN(
            "Skipping WalletTests on mac build with 'minimal' platform set due "
            "to Qt bugs. To run AppTests, invoke with 'QT_QPA_PLATFORM=cocoa "
            "test_lotus-qt' on mac, or else use a linux or windows build.");
        return;
    }
#endif
    TestGUI(m_node);
}<|MERGE_RESOLUTION|>--- conflicted
+++ resolved
@@ -167,11 +167,7 @@
         int unit = walletModel.getOptionsModel()->getDisplayUnit();
         Amount balance = walletModel.wallet().getBalance();
         QString balanceComparison = BitcoinUnits::formatWithUnit(
-<<<<<<< HEAD
-            unit, balance, false, BitcoinUnits::separatorNever);
-=======
-            unit, balance, false, BitcoinUnits::SeparatorStyle::ALWAYS);
->>>>>>> 51eafd40
+            unit, balance, false, BitcoinUnits::SeparatorStyle::NEVER);
         QCOMPARE(balanceText, balanceComparison);
     }
 
@@ -226,18 +222,6 @@
         if (widget->inherits("ReceiveRequestDialog")) {
             ReceiveRequestDialog *receiveRequestDialog =
                 qobject_cast<ReceiveRequestDialog *>(widget);
-<<<<<<< HEAD
-            QTextEdit *rlist =
-                receiveRequestDialog->QObject::findChild<QTextEdit *>("outUri");
-            QString paymentText = rlist->toPlainText();
-            QStringList paymentTextList = paymentText.split('\n');
-            QCOMPARE(paymentTextList.at(0), QString("Payment information"));
-            QVERIFY(paymentTextList.at(1).indexOf(QString("URI: lotusR")) !=
-                    -1);
-            QVERIFY(paymentTextList.at(2).indexOf(QString("Address:")) != -1);
-            QCOMPARE(paymentTextList.at(3),
-                     QString("Amount: 0.000001 ") +
-=======
             QCOMPARE(receiveRequestDialog
                          ->QObject::findChild<QLabel *>("payment_header")
                          ->text(),
@@ -249,13 +233,13 @@
             QString uri = receiveRequestDialog
                               ->QObject::findChild<QLabel *>("uri_content")
                               ->text();
-            QCOMPARE(uri.count("ecregtest:"), 2);
+            QCOMPARE(uri.count("lotusR"), 2);
             QCOMPARE(receiveRequestDialog
                          ->QObject::findChild<QLabel *>("address_tag")
                          ->text(),
                      QString("Address:"));
 
-            QCOMPARE(uri.count("amount=0.01"), 2);
+            QCOMPARE(uri.count("amount=0.000001"), 2);
             QCOMPARE(
                 receiveRequestDialog->QObject::findChild<QLabel *>("amount_tag")
                     ->text(),
@@ -263,8 +247,7 @@
             QCOMPARE(receiveRequestDialog
                          ->QObject::findChild<QLabel *>("amount_content")
                          ->text(),
-                     QString("0.01 ") +
->>>>>>> 51eafd40
+                     QString("0.000001 ") +
                          QString::fromStdString(Currency::get().ticker));
 
             QCOMPARE(uri.count("label=TEST_LABEL_1"), 2);
