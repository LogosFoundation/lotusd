// Copyright (c) 2012-2019 The Bitcoin Core developers
// Distributed under the MIT software license, see the accompanying
// file COPYING or http://www.opensource.org/licenses/mit-license.php.

#include <rpc/blockchain.h>
#include <rpc/client.h>
#include <rpc/server.h>
#include <rpc/util.h>

#include <config.h>
#include <core_io.h>
#include <interfaces/chain.h>
#include <node/context.h>
#include <util/ref.h>
#include <util/time.h>

#include <test/util/setup_common.h>

#include <boost/algorithm/string.hpp>
#include <boost/test/unit_test.hpp>

#include <univalue.h>

UniValue CallRPC(const std::string &args, const util::Ref &context) {
    std::vector<std::string> vArgs;
    boost::split(vArgs, args, boost::is_any_of(" \t"));
    std::string strMethod = vArgs[0];
    vArgs.erase(vArgs.begin());
    GlobalConfig config;
    JSONRPCRequest request(context);
    request.strMethod = strMethod;
    request.params = RPCConvertValues(strMethod, vArgs);
    request.fHelp = false;
    if (RPCIsInWarmup(nullptr)) {
        SetRPCWarmupFinished();
    }
    try {
        UniValue result = tableRPC.execute(config, request);
        return result;
    } catch (const UniValue &objError) {
        throw std::runtime_error(find_value(objError, "message").get_str());
    }
}

class RPCTestingSetup : public TestingSetup {
public:
    UniValue CallRPC(const std::string &args) {
        const util::Ref context{m_node};
        return ::CallRPC(args, context);
    }
};

BOOST_FIXTURE_TEST_SUITE(rpc_tests, RPCTestingSetup)

BOOST_AUTO_TEST_CASE(rpc_rawparams) {
    // Test raw transaction API argument handling
    UniValue r;

    BOOST_CHECK_THROW(CallRPC("getrawtransaction"), std::runtime_error);
    BOOST_CHECK_THROW(CallRPC("getrawtransaction not_hex"), std::runtime_error);
    BOOST_CHECK_THROW(CallRPC("getrawtransaction "
                              "a3b807410df0b60fcb9736768df5823938b2f838694939ba"
                              "45f3c0a1bff150ed not_int"),
                      std::runtime_error);

    BOOST_CHECK_THROW(CallRPC("createrawtransaction"), std::runtime_error);
    BOOST_CHECK_THROW(CallRPC("createrawtransaction null null"),
                      std::runtime_error);
    BOOST_CHECK_THROW(CallRPC("createrawtransaction not_array"),
                      std::runtime_error);
    BOOST_CHECK_THROW(CallRPC("createrawtransaction {} {}"),
                      std::runtime_error);
    BOOST_CHECK_NO_THROW(CallRPC("createrawtransaction [] {}"));
    BOOST_CHECK_THROW(CallRPC("createrawtransaction [] {} extra"),
                      std::runtime_error);

    BOOST_CHECK_THROW(CallRPC("decoderawtransaction"), std::runtime_error);
    BOOST_CHECK_THROW(CallRPC("decoderawtransaction null"), std::runtime_error);
    BOOST_CHECK_THROW(CallRPC("decoderawtransaction DEADBEEF"),
                      std::runtime_error);
    std::string rawtx =
        "0100000001a15d57094aa7a21a28cb20b59aab8fc7d1149a3bdbcddba9c622e4f5f6a9"
        "9ece010000006c493046022100f93bb0e7d8db7bd46e40132d1f8242026e045f03a0ef"
        "e71bbb8e3f475e970d790221009337cd7f1f929f00cc6ff01f03729b069a7c21b59b17"
        "36ddfee5db5946c5da8c0121033b9b137ee87d5a812d6f506efdd37f0affa7ffc31071"
        "1c06c7f3e097c9447c52ffffffff0100e1f505000000001976a9140389035a9225b383"
        "9e2bbf32d826a1e222031fd888ac00000000";
    BOOST_CHECK_NO_THROW(
        r = CallRPC(std::string("decoderawtransaction ") + rawtx));
    BOOST_CHECK_EQUAL(find_value(r.get_obj(), "size").get_int(), 193);
    BOOST_CHECK_EQUAL(find_value(r.get_obj(), "version").get_int(), 1);
    BOOST_CHECK_EQUAL(find_value(r.get_obj(), "locktime").get_int(), 0);
    BOOST_CHECK_THROW(
        r = CallRPC(std::string("decoderawtransaction ") + rawtx + " extra"),
        std::runtime_error);

    // Only check failure cases for sendrawtransaction, there's no network to
    // send to...
    BOOST_CHECK_THROW(CallRPC("sendrawtransaction"), std::runtime_error);
    BOOST_CHECK_THROW(CallRPC("sendrawtransaction null"), std::runtime_error);
    BOOST_CHECK_THROW(CallRPC("sendrawtransaction DEADBEEF"),
                      std::runtime_error);
    BOOST_CHECK_THROW(
        CallRPC(std::string("sendrawtransaction ") + rawtx + " extra"),
        std::runtime_error);
}

BOOST_AUTO_TEST_CASE(rpc_togglenetwork) {
    UniValue r;

    r = CallRPC("getnetworkinfo");
    bool netState = find_value(r.get_obj(), "networkactive").get_bool();
    BOOST_CHECK_EQUAL(netState, true);

    BOOST_CHECK_NO_THROW(CallRPC("setnetworkactive false"));
    r = CallRPC("getnetworkinfo");
    int numConnection = find_value(r.get_obj(), "connections").get_int();
    BOOST_CHECK_EQUAL(numConnection, 0);

    netState = find_value(r.get_obj(), "networkactive").get_bool();
    BOOST_CHECK_EQUAL(netState, false);

    BOOST_CHECK_NO_THROW(CallRPC("setnetworkactive true"));
    r = CallRPC("getnetworkinfo");
    netState = find_value(r.get_obj(), "networkactive").get_bool();
    BOOST_CHECK_EQUAL(netState, true);
}

BOOST_AUTO_TEST_CASE(rpc_rawsign) {
    UniValue r;
    // input is a 1-of-2 multisig (so is output):
    std::string prevout = "[{\"txid\":"
                          "\"b4cc287e58f87cdae59417329f710f3ecd75a4ee1d2872b724"
                          "8f50977c8493f3\","
                          "\"vout\":1,\"scriptPubKey\":"
                          "\"a914b10c9df5f7edf436c697f02f1efdba4cf399615187\","
                          "\"amount\":3.14159,"
                          "\"redeemScript\":"
                          "\"512103debedc17b3df2badbcdd86d5feb4562b86fe182e5998"
                          "abd8bcd4f122c6155b1b21027e940bb73ab8732bfdf7f9216ece"
                          "fca5b94d6df834e77e108f68e66f126044c052ae\"}]";
    r = CallRPC(std::string("createrawtransaction ") + prevout + " " +
                "{\"3HqAe9LtNBjnsfM4CyYaWTnvCaUYT7v4oZ\":11}");
    std::string notsigned = r.get_str();
    std::string privkey1 =
        "\"KzsXybp9jX64P5ekX1KUxRQ79Jht9uzW7LorgwE65i5rWACL6LQe\"";
    std::string privkey2 =
        "\"Kyhdf5LuKTRx4ge69ybABsiUAWjVRK4XGxAKk2FQLp2HjGMy87Z4\"";
    r = CallRPC(std::string("signrawtransactionwithkey ") + notsigned + " [] " +
                prevout);
    BOOST_CHECK(find_value(r.get_obj(), "complete").get_bool() == false);
    r = CallRPC(std::string("signrawtransactionwithkey ") + notsigned + " [" +
                privkey1 + "," + privkey2 + "] " + prevout);
    BOOST_CHECK(find_value(r.get_obj(), "complete").get_bool() == true);
}

BOOST_AUTO_TEST_CASE(rpc_rawsign_missing_amount) {
    // Old format, missing amount parameter for prevout should generate
    // an RPC error.  This is because of new replay-protected tx's require
    // nonzero amount present in signed tx.
    // See: https://github.com/Bitcoin-ABC/bitcoin-abc/issues/63
    // (We will re-use the tx + keys from the above rpc_rawsign test for
    // simplicity.)
    UniValue r;
    std::string prevout = "[{\"txid\":"
                          "\"b4cc287e58f87cdae59417329f710f3ecd75a4ee1d2872b724"
                          "8f50977c8493f3\","
                          "\"vout\":1,\"scriptPubKey\":"
                          "\"a914b10c9df5f7edf436c697f02f1efdba4cf399615187\","
                          "\"redeemScript\":"
                          "\"512103debedc17b3df2badbcdd86d5feb4562b86fe182e5998"
                          "abd8bcd4f122c6155b1b21027e940bb73ab8732bfdf7f9216ece"
                          "fca5b94d6df834e77e108f68e66f126044c052ae\"}]";
    r = CallRPC(std::string("createrawtransaction ") + prevout + " " +
                "{\"3HqAe9LtNBjnsfM4CyYaWTnvCaUYT7v4oZ\":11}");
    std::string notsigned = r.get_str();
    std::string privkey1 =
        "\"KzsXybp9jX64P5ekX1KUxRQ79Jht9uzW7LorgwE65i5rWACL6LQe\"";
    std::string privkey2 =
        "\"Kyhdf5LuKTRx4ge69ybABsiUAWjVRK4XGxAKk2FQLp2HjGMy87Z4\"";

    bool exceptionThrownDueToMissingAmount = false,
         errorWasMissingAmount = false;

    try {
        r = CallRPC(std::string("signrawtransactionwithkey ") + notsigned +
                    " [" + privkey1 + "," + privkey2 + "] " + prevout);
    } catch (const std::runtime_error &e) {
        exceptionThrownDueToMissingAmount = true;
        if (std::string(e.what()).find("amount") != std::string::npos) {
            errorWasMissingAmount = true;
        }
    }
    BOOST_CHECK(exceptionThrownDueToMissingAmount == true);
    BOOST_CHECK(errorWasMissingAmount == true);
}

BOOST_AUTO_TEST_CASE(rpc_createraw_op_return) {
    BOOST_CHECK_NO_THROW(
        CallRPC("createrawtransaction "
                "[{\"txid\":"
                "\"a3b807410df0b60fcb9736768df5823938b2f838694939ba45f3c0a1bff1"
                "50ed\",\"vout\":0}] {\"data\":\"68656c6c6f776f726c64\"}"));

    // Key not "data" (bad address)
    BOOST_CHECK_THROW(
        CallRPC("createrawtransaction "
                "[{\"txid\":"
                "\"a3b807410df0b60fcb9736768df5823938b2f838694939ba45f3c0a1bff1"
                "50ed\",\"vout\":0}] {\"somedata\":\"68656c6c6f776f726c64\"}"),
        std::runtime_error);

    // Bad hex encoding of data output
    BOOST_CHECK_THROW(
        CallRPC("createrawtransaction "
                "[{\"txid\":"
                "\"a3b807410df0b60fcb9736768df5823938b2f838694939ba45f3c0a1bff1"
                "50ed\",\"vout\":0}] {\"data\":\"12345\"}"),
        std::runtime_error);
    BOOST_CHECK_THROW(
        CallRPC("createrawtransaction "
                "[{\"txid\":"
                "\"a3b807410df0b60fcb9736768df5823938b2f838694939ba45f3c0a1bff1"
                "50ed\",\"vout\":0}] {\"data\":\"12345g\"}"),
        std::runtime_error);

    // Data 81 bytes long
    BOOST_CHECK_NO_THROW(
        CallRPC("createrawtransaction "
                "[{\"txid\":"
                "\"a3b807410df0b60fcb9736768df5823938b2f838694939ba45f3c0a1bff1"
                "50ed\",\"vout\":0}] "
                "{\"data\":"
                "\"010203040506070809101112131415161718192021222324252627282930"
                "31323334353637383940414243444546474849505152535455565758596061"
                "6263646566676869707172737475767778798081\"}"));
}

BOOST_AUTO_TEST_CASE(rpc_format_monetary_values) {
<<<<<<< HEAD
    BOOST_CHECK_EQUAL(ValueFromAmount(Amount::zero()).write(), "0.000000");
    BOOST_CHECK_EQUAL(ValueFromAmount(SATOSHI).write(), "0.000001");
    BOOST_CHECK_EQUAL(ValueFromAmount(17622195 * SATOSHI).write(), "17.622195");
    BOOST_CHECK_EQUAL(ValueFromAmount(50000000 * SATOSHI).write(), "50.000000");
    BOOST_CHECK_EQUAL(ValueFromAmount(89898989 * SATOSHI).write(), "89.898989");
    BOOST_CHECK_EQUAL(ValueFromAmount(100000000 * SATOSHI).write(),
                      "100.000000");
    BOOST_CHECK_EQUAL(
        ValueFromAmount(int64_t(2099999999999990) * SATOSHI).write(),
        "2099999999.999990");
    BOOST_CHECK_EQUAL(
        ValueFromAmount(int64_t(2099999999999999) * SATOSHI).write(),
        "2099999999.999999");

    BOOST_CHECK_EQUAL(ValueFromAmount(Amount::zero()).write(), "0.000000");
    BOOST_CHECK_EQUAL(ValueFromAmount(123456789 * (COIN / 10000)).write(),
                      "12345.678900");
    BOOST_CHECK_EQUAL(ValueFromAmount(-1 * COIN).write(), "-1.000000");
    BOOST_CHECK_EQUAL(ValueFromAmount(-1 * COIN / 10).write(), "-0.100000");

    BOOST_CHECK_EQUAL(ValueFromAmount(100000000 * COIN).write(),
                      "100000000.000000");
    BOOST_CHECK_EQUAL(ValueFromAmount(10000000 * COIN).write(),
                      "10000000.000000");
    BOOST_CHECK_EQUAL(ValueFromAmount(1000000 * COIN).write(),
                      "1000000.000000");
    BOOST_CHECK_EQUAL(ValueFromAmount(100000 * COIN).write(), "100000.000000");
    BOOST_CHECK_EQUAL(ValueFromAmount(10000 * COIN).write(), "10000.000000");
    BOOST_CHECK_EQUAL(ValueFromAmount(1000 * COIN).write(), "1000.000000");
    BOOST_CHECK_EQUAL(ValueFromAmount(100 * COIN).write(), "100.000000");
    BOOST_CHECK_EQUAL(ValueFromAmount(10 * COIN).write(), "10.000000");
    BOOST_CHECK_EQUAL(ValueFromAmount(COIN).write(), "1.000000");
    BOOST_CHECK_EQUAL(ValueFromAmount(COIN / 10).write(), "0.100000");
    BOOST_CHECK_EQUAL(ValueFromAmount(COIN / 100).write(), "0.010000");
    BOOST_CHECK_EQUAL(ValueFromAmount(COIN / 1000).write(), "0.001000");
    BOOST_CHECK_EQUAL(ValueFromAmount(COIN / 10000).write(), "0.000100");
    BOOST_CHECK_EQUAL(ValueFromAmount(COIN / 100000).write(), "0.000010");
    BOOST_CHECK_EQUAL(ValueFromAmount(COIN / 1000000).write(), "0.000001");
=======
    BOOST_CHECK(UniValue(Amount::zero()).write() == "0.00000000");
    BOOST_CHECK(UniValue(SATOSHI).write() == "0.00000001");
    BOOST_CHECK(UniValue(17622195 * SATOSHI).write() == "0.17622195");
    BOOST_CHECK(UniValue(50000000 * SATOSHI).write() == "0.50000000");
    BOOST_CHECK(UniValue(89898989 * SATOSHI).write() == "0.89898989");
    BOOST_CHECK(UniValue(100000000 * SATOSHI).write() == "1.00000000");
    BOOST_CHECK(UniValue(int64_t(2099999999999990) * SATOSHI).write() ==
                "20999999.99999990");
    BOOST_CHECK(UniValue(int64_t(2099999999999999) * SATOSHI).write() ==
                "20999999.99999999");

    BOOST_CHECK_EQUAL(UniValue(Amount::zero()).write(), "0.00000000");
    BOOST_CHECK_EQUAL(UniValue(123456789 * (COIN / 10000)).write(),
                      "12345.67890000");
    BOOST_CHECK_EQUAL(UniValue(-1 * COIN).write(), "-1.00000000");
    BOOST_CHECK_EQUAL(UniValue(-1 * COIN / 10).write(), "-0.10000000");

    BOOST_CHECK_EQUAL(UniValue(100000000 * COIN).write(), "100000000.00000000");
    BOOST_CHECK_EQUAL(UniValue(10000000 * COIN).write(), "10000000.00000000");
    BOOST_CHECK_EQUAL(UniValue(1000000 * COIN).write(), "1000000.00000000");
    BOOST_CHECK_EQUAL(UniValue(100000 * COIN).write(), "100000.00000000");
    BOOST_CHECK_EQUAL(UniValue(10000 * COIN).write(), "10000.00000000");
    BOOST_CHECK_EQUAL(UniValue(1000 * COIN).write(), "1000.00000000");
    BOOST_CHECK_EQUAL(UniValue(100 * COIN).write(), "100.00000000");
    BOOST_CHECK_EQUAL(UniValue(10 * COIN).write(), "10.00000000");
    BOOST_CHECK_EQUAL(UniValue(COIN).write(), "1.00000000");
    BOOST_CHECK_EQUAL(UniValue(COIN / 10).write(), "0.10000000");
    BOOST_CHECK_EQUAL(UniValue(COIN / 100).write(), "0.01000000");
    BOOST_CHECK_EQUAL(UniValue(COIN / 1000).write(), "0.00100000");
    BOOST_CHECK_EQUAL(UniValue(COIN / 10000).write(), "0.00010000");
    BOOST_CHECK_EQUAL(UniValue(COIN / 100000).write(), "0.00001000");
    BOOST_CHECK_EQUAL(UniValue(COIN / 1000000).write(), "0.00000100");
    BOOST_CHECK_EQUAL(UniValue(COIN / 10000000).write(), "0.00000010");
    BOOST_CHECK_EQUAL(UniValue(COIN / 100000000).write(), "0.00000001");
>>>>>>> 92d11163
}

static UniValue ValueFromString(const std::string &str) {
    UniValue value;
    BOOST_CHECK(value.setNumStr(str));
    return value;
}

BOOST_AUTO_TEST_CASE(rpc_parse_monetary_values) {
    BOOST_CHECK_THROW(AmountFromValue(ValueFromString("-0.00000001")),
                      UniValue);
    BOOST_CHECK_EQUAL(AmountFromValue(ValueFromString("0")), Amount::zero());
    BOOST_CHECK_EQUAL(AmountFromValue(ValueFromString("0.000000")),
                      Amount::zero());
    BOOST_CHECK_EQUAL(AmountFromValue(ValueFromString("0.000001")), SATOSHI);
    BOOST_CHECK_EQUAL(AmountFromValue(ValueFromString("17.622195")),
                      17622195 * SATOSHI);
    BOOST_CHECK_EQUAL(AmountFromValue(ValueFromString("0.5")),
                      500000 * SATOSHI);
    BOOST_CHECK_EQUAL(AmountFromValue(ValueFromString("0.500000")),
                      500000 * SATOSHI);
    BOOST_CHECK_EQUAL(AmountFromValue(ValueFromString("89.898989")),
                      89898989 * SATOSHI);
    BOOST_CHECK_EQUAL(AmountFromValue(ValueFromString("1.000000")),
                      1000000 * SATOSHI);
    BOOST_CHECK_EQUAL(AmountFromValue(ValueFromString("2099999999.999990")),
                      int64_t(2099999999999990) * SATOSHI);
    BOOST_CHECK_EQUAL(AmountFromValue(ValueFromString("2099999999.999999")),
                      int64_t(2099999999999999) * SATOSHI);

    BOOST_CHECK_EQUAL(AmountFromValue(ValueFromString("0.01e-4")),
                      COIN / 1000000);
    BOOST_CHECK_EQUAL(AmountFromValue(ValueFromString(
                          "0."
                          "0000000000000000000000000000000000000000000000000000"
                          "000000000000000000000001e+70")),
                      COIN / 1000000);
    BOOST_CHECK_EQUAL(
        AmountFromValue(ValueFromString("10000000000000000000000000000000000000"
                                        "000000000000000000000000000e-64")),
        COIN);
    BOOST_CHECK_EQUAL(
        AmountFromValue(ValueFromString(
            "0."
            "000000000000000000000000000000000000000000000000000000000000000100"
            "000000000000000000000000000000000000000000000000000e64")),
        COIN);

    // should fail
    BOOST_CHECK_THROW(AmountFromValue(ValueFromString("1e-9")), UniValue);
    // should fail
    BOOST_CHECK_THROW(AmountFromValue(ValueFromString("0.000000019")),
                      UniValue);
    // should pass, cut trailing 0
    BOOST_CHECK_EQUAL(AmountFromValue(ValueFromString("0.000001000000")),
                      SATOSHI);
    // should fail
    BOOST_CHECK_THROW(AmountFromValue(ValueFromString("19e-9")), UniValue);
    // should pass, leading 0 is present
    BOOST_CHECK_EQUAL(AmountFromValue(ValueFromString("19e-6")), 19 * SATOSHI);

    // overflow error
    BOOST_CHECK_THROW(AmountFromValue(ValueFromString("92233720368.54775808")),
                      UniValue);
    // overflow error
    BOOST_CHECK_THROW(AmountFromValue(ValueFromString("1e+11")), UniValue);
    // overflow error signless
    BOOST_CHECK_THROW(AmountFromValue(ValueFromString("1e11")), UniValue);
    // overflow error
    BOOST_CHECK_THROW(AmountFromValue(ValueFromString("9300e+9")), UniValue);
}

BOOST_AUTO_TEST_CASE(json_parse_errors) {
    // Valid
    BOOST_CHECK_EQUAL(ParseNonRFCJSONValue("1.0").get_real(), 1.0);
    // Valid, with leading or trailing whitespace
    BOOST_CHECK_EQUAL(ParseNonRFCJSONValue(" 1.0").get_real(), 1.0);
    BOOST_CHECK_EQUAL(ParseNonRFCJSONValue("1.0 ").get_real(), 1.0);

    // should fail, missing leading 0, therefore invalid JSON
    BOOST_CHECK_THROW(AmountFromValue(ParseNonRFCJSONValue(".19e-6")),
                      std::runtime_error);
    BOOST_CHECK_EQUAL(AmountFromValue(ParseNonRFCJSONValue(
                          "0.00000000000000000000000000000000000001e+32 ")),
                      SATOSHI);
    // Invalid, initial garbage
    BOOST_CHECK_THROW(ParseNonRFCJSONValue("[1.0"), std::runtime_error);
    BOOST_CHECK_THROW(ParseNonRFCJSONValue("a1.0"), std::runtime_error);
    // Invalid, trailing garbage
    BOOST_CHECK_THROW(ParseNonRFCJSONValue("1.0sds"), std::runtime_error);
    BOOST_CHECK_THROW(ParseNonRFCJSONValue("1.0]"), std::runtime_error);
    // BCH addresses should fail parsing
    BOOST_CHECK_THROW(
        ParseNonRFCJSONValue("175tWpb8K1S7NmH4Zx6rewF9WQrcZv245W"),
        std::runtime_error);
    BOOST_CHECK_THROW(ParseNonRFCJSONValue("3J98t1WpEZ73CNmQviecrnyiWrnqRhWNL"),
                      std::runtime_error);
}

BOOST_AUTO_TEST_CASE(rpc_ban) {
    BOOST_CHECK_NO_THROW(CallRPC(std::string("clearbanned")));

    UniValue r;
    BOOST_CHECK_NO_THROW(r = CallRPC(std::string("setban 127.0.0.0 add")));
    // portnumber for setban not allowed
    BOOST_CHECK_THROW(r = CallRPC(std::string("setban 127.0.0.0:8334")),
                      std::runtime_error);
    BOOST_CHECK_NO_THROW(r = CallRPC(std::string("listbanned")));
    UniValue ar = r.get_array();
    UniValue o1 = ar[0].get_obj();
    UniValue adr = find_value(o1, "address");
    BOOST_CHECK_EQUAL(adr.get_str(), "127.0.0.0/32");
    BOOST_CHECK_NO_THROW(CallRPC(std::string("setban 127.0.0.0 remove")));
    BOOST_CHECK_NO_THROW(r = CallRPC(std::string("listbanned")));
    ar = r.get_array();
    BOOST_CHECK_EQUAL(ar.size(), 0UL);

    // Set ban way in the future: 2283-12-18 19:33:20
    BOOST_CHECK_NO_THROW(
        r = CallRPC(std::string("setban 127.0.0.0/24 add 9907731200 true")));
    BOOST_CHECK_NO_THROW(r = CallRPC(std::string("listbanned")));
    ar = r.get_array();
    o1 = ar[0].get_obj();
    adr = find_value(o1, "address");
    UniValue banned_until = find_value(o1, "banned_until");
    BOOST_CHECK_EQUAL(adr.get_str(), "127.0.0.0/24");
    // absolute time check
    BOOST_CHECK_EQUAL(banned_until.get_int64(), 9907731200);

    BOOST_CHECK_NO_THROW(CallRPC(std::string("clearbanned")));

    BOOST_CHECK_NO_THROW(
        r = CallRPC(std::string("setban 127.0.0.0/24 add 200")));
    BOOST_CHECK_NO_THROW(r = CallRPC(std::string("listbanned")));
    ar = r.get_array();
    o1 = ar[0].get_obj();
    adr = find_value(o1, "address");
    banned_until = find_value(o1, "banned_until");
    BOOST_CHECK_EQUAL(adr.get_str(), "127.0.0.0/24");
    int64_t now = GetTime();
    BOOST_CHECK(banned_until.get_int64() > now);
    BOOST_CHECK(banned_until.get_int64() - now <= 200);

    // must throw an exception because 127.0.0.1 is in already banned subnet
    // range
    BOOST_CHECK_THROW(r = CallRPC(std::string("setban 127.0.0.1 add")),
                      std::runtime_error);

    BOOST_CHECK_NO_THROW(CallRPC(std::string("setban 127.0.0.0/24 remove")));
    BOOST_CHECK_NO_THROW(r = CallRPC(std::string("listbanned")));
    ar = r.get_array();
    BOOST_CHECK_EQUAL(ar.size(), 0UL);

    BOOST_CHECK_NO_THROW(
        r = CallRPC(std::string("setban 127.0.0.0/255.255.0.0 add")));
    BOOST_CHECK_THROW(r = CallRPC(std::string("setban 127.0.1.1 add")),
                      std::runtime_error);

    BOOST_CHECK_NO_THROW(CallRPC(std::string("clearbanned")));
    BOOST_CHECK_NO_THROW(r = CallRPC(std::string("listbanned")));
    ar = r.get_array();
    BOOST_CHECK_EQUAL(ar.size(), 0UL);

    // invalid IP
    BOOST_CHECK_THROW(r = CallRPC(std::string("setban test add")),
                      std::runtime_error);

    // IPv6 tests
    BOOST_CHECK_NO_THROW(
        r = CallRPC(
            std::string("setban FE80:0000:0000:0000:0202:B3FF:FE1E:8329 add")));
    BOOST_CHECK_NO_THROW(r = CallRPC(std::string("listbanned")));
    ar = r.get_array();
    o1 = ar[0].get_obj();
    adr = find_value(o1, "address");
    BOOST_CHECK_EQUAL(adr.get_str(), "fe80::202:b3ff:fe1e:8329/128");

    BOOST_CHECK_NO_THROW(CallRPC(std::string("clearbanned")));
    BOOST_CHECK_NO_THROW(r = CallRPC(std::string(
                             "setban 2001:db8::/ffff:fffc:0:0:0:0:0:0 add")));
    BOOST_CHECK_NO_THROW(r = CallRPC(std::string("listbanned")));
    ar = r.get_array();
    o1 = ar[0].get_obj();
    adr = find_value(o1, "address");
    BOOST_CHECK_EQUAL(adr.get_str(), "2001:db8::/30");

    BOOST_CHECK_NO_THROW(CallRPC(std::string("clearbanned")));
    BOOST_CHECK_NO_THROW(
        r = CallRPC(std::string(
            "setban 2001:4d48:ac57:400:cacf:e9ff:fe1d:9c63/128 add")));
    BOOST_CHECK_NO_THROW(r = CallRPC(std::string("listbanned")));
    ar = r.get_array();
    o1 = ar[0].get_obj();
    adr = find_value(o1, "address");
    BOOST_CHECK_EQUAL(adr.get_str(),
                      "2001:4d48:ac57:400:cacf:e9ff:fe1d:9c63/128");
}

BOOST_AUTO_TEST_CASE(rpc_convert_values_generatetoaddress) {
    UniValue result;

    BOOST_CHECK_NO_THROW(result = RPCConvertValues(
                             "generatetoaddress",
                             {"101", "mkESjLZW66TmHhiFX8MCaBjrhZ543PPh9a"}));
    BOOST_CHECK_EQUAL(result[0].get_int(), 101);
    BOOST_CHECK_EQUAL(result[1].get_str(),
                      "mkESjLZW66TmHhiFX8MCaBjrhZ543PPh9a");

    BOOST_CHECK_NO_THROW(result = RPCConvertValues(
                             "generatetoaddress",
                             {"101", "mhMbmE2tE9xzJYCV9aNC8jKWN31vtGrguU"}));
    BOOST_CHECK_EQUAL(result[0].get_int(), 101);
    BOOST_CHECK_EQUAL(result[1].get_str(),
                      "mhMbmE2tE9xzJYCV9aNC8jKWN31vtGrguU");

    BOOST_CHECK_NO_THROW(result = RPCConvertValues(
                             "generatetoaddress",
                             {"1", "mkESjLZW66TmHhiFX8MCaBjrhZ543PPh9a", "9"}));
    BOOST_CHECK_EQUAL(result[0].get_int(), 1);
    BOOST_CHECK_EQUAL(result[1].get_str(),
                      "mkESjLZW66TmHhiFX8MCaBjrhZ543PPh9a");
    BOOST_CHECK_EQUAL(result[2].get_int(), 9);

    BOOST_CHECK_NO_THROW(result = RPCConvertValues(
                             "generatetoaddress",
                             {"1", "mhMbmE2tE9xzJYCV9aNC8jKWN31vtGrguU", "9"}));
    BOOST_CHECK_EQUAL(result[0].get_int(), 1);
    BOOST_CHECK_EQUAL(result[1].get_str(),
                      "mhMbmE2tE9xzJYCV9aNC8jKWN31vtGrguU");
    BOOST_CHECK_EQUAL(result[2].get_int(), 9);
}

BOOST_AUTO_TEST_SUITE_END()<|MERGE_RESOLUTION|>--- conflicted
+++ resolved
@@ -237,81 +237,44 @@
 }
 
 BOOST_AUTO_TEST_CASE(rpc_format_monetary_values) {
-<<<<<<< HEAD
-    BOOST_CHECK_EQUAL(ValueFromAmount(Amount::zero()).write(), "0.000000");
-    BOOST_CHECK_EQUAL(ValueFromAmount(SATOSHI).write(), "0.000001");
-    BOOST_CHECK_EQUAL(ValueFromAmount(17622195 * SATOSHI).write(), "17.622195");
-    BOOST_CHECK_EQUAL(ValueFromAmount(50000000 * SATOSHI).write(), "50.000000");
-    BOOST_CHECK_EQUAL(ValueFromAmount(89898989 * SATOSHI).write(), "89.898989");
-    BOOST_CHECK_EQUAL(ValueFromAmount(100000000 * SATOSHI).write(),
+    BOOST_CHECK_EQUAL(UniValue(Amount::zero()).write(), "0.000000");
+    BOOST_CHECK_EQUAL(UniValue(SATOSHI).write(), "0.000001");
+    BOOST_CHECK_EQUAL(UniValue(17622195 * SATOSHI).write(), "17.622195");
+    BOOST_CHECK_EQUAL(UniValue(50000000 * SATOSHI).write(), "50.000000");
+    BOOST_CHECK_EQUAL(UniValue(89898989 * SATOSHI).write(), "89.898989");
+    BOOST_CHECK_EQUAL(UniValue(100000000 * SATOSHI).write(),
                       "100.000000");
     BOOST_CHECK_EQUAL(
-        ValueFromAmount(int64_t(2099999999999990) * SATOSHI).write(),
+        UniValue(int64_t(2099999999999990) * SATOSHI).write(),
         "2099999999.999990");
     BOOST_CHECK_EQUAL(
-        ValueFromAmount(int64_t(2099999999999999) * SATOSHI).write(),
+        UniValue(int64_t(2099999999999999) * SATOSHI).write(),
         "2099999999.999999");
 
-    BOOST_CHECK_EQUAL(ValueFromAmount(Amount::zero()).write(), "0.000000");
-    BOOST_CHECK_EQUAL(ValueFromAmount(123456789 * (COIN / 10000)).write(),
+    BOOST_CHECK_EQUAL(UniValue(Amount::zero()).write(), "0.000000");
+    BOOST_CHECK_EQUAL(UniValue(123456789 * (COIN / 10000)).write(),
                       "12345.678900");
-    BOOST_CHECK_EQUAL(ValueFromAmount(-1 * COIN).write(), "-1.000000");
-    BOOST_CHECK_EQUAL(ValueFromAmount(-1 * COIN / 10).write(), "-0.100000");
-
-    BOOST_CHECK_EQUAL(ValueFromAmount(100000000 * COIN).write(),
+    BOOST_CHECK_EQUAL(UniValue(-1 * COIN).write(), "-1.000000");
+    BOOST_CHECK_EQUAL(UniValue(-1 * COIN / 10).write(), "-0.100000");
+
+    BOOST_CHECK_EQUAL(UniValue(100000000 * COIN).write(),
                       "100000000.000000");
-    BOOST_CHECK_EQUAL(ValueFromAmount(10000000 * COIN).write(),
+    BOOST_CHECK_EQUAL(UniValue(10000000 * COIN).write(),
                       "10000000.000000");
-    BOOST_CHECK_EQUAL(ValueFromAmount(1000000 * COIN).write(),
+    BOOST_CHECK_EQUAL(UniValue(1000000 * COIN).write(),
                       "1000000.000000");
-    BOOST_CHECK_EQUAL(ValueFromAmount(100000 * COIN).write(), "100000.000000");
-    BOOST_CHECK_EQUAL(ValueFromAmount(10000 * COIN).write(), "10000.000000");
-    BOOST_CHECK_EQUAL(ValueFromAmount(1000 * COIN).write(), "1000.000000");
-    BOOST_CHECK_EQUAL(ValueFromAmount(100 * COIN).write(), "100.000000");
-    BOOST_CHECK_EQUAL(ValueFromAmount(10 * COIN).write(), "10.000000");
-    BOOST_CHECK_EQUAL(ValueFromAmount(COIN).write(), "1.000000");
-    BOOST_CHECK_EQUAL(ValueFromAmount(COIN / 10).write(), "0.100000");
-    BOOST_CHECK_EQUAL(ValueFromAmount(COIN / 100).write(), "0.010000");
-    BOOST_CHECK_EQUAL(ValueFromAmount(COIN / 1000).write(), "0.001000");
-    BOOST_CHECK_EQUAL(ValueFromAmount(COIN / 10000).write(), "0.000100");
-    BOOST_CHECK_EQUAL(ValueFromAmount(COIN / 100000).write(), "0.000010");
-    BOOST_CHECK_EQUAL(ValueFromAmount(COIN / 1000000).write(), "0.000001");
-=======
-    BOOST_CHECK(UniValue(Amount::zero()).write() == "0.00000000");
-    BOOST_CHECK(UniValue(SATOSHI).write() == "0.00000001");
-    BOOST_CHECK(UniValue(17622195 * SATOSHI).write() == "0.17622195");
-    BOOST_CHECK(UniValue(50000000 * SATOSHI).write() == "0.50000000");
-    BOOST_CHECK(UniValue(89898989 * SATOSHI).write() == "0.89898989");
-    BOOST_CHECK(UniValue(100000000 * SATOSHI).write() == "1.00000000");
-    BOOST_CHECK(UniValue(int64_t(2099999999999990) * SATOSHI).write() ==
-                "20999999.99999990");
-    BOOST_CHECK(UniValue(int64_t(2099999999999999) * SATOSHI).write() ==
-                "20999999.99999999");
-
-    BOOST_CHECK_EQUAL(UniValue(Amount::zero()).write(), "0.00000000");
-    BOOST_CHECK_EQUAL(UniValue(123456789 * (COIN / 10000)).write(),
-                      "12345.67890000");
-    BOOST_CHECK_EQUAL(UniValue(-1 * COIN).write(), "-1.00000000");
-    BOOST_CHECK_EQUAL(UniValue(-1 * COIN / 10).write(), "-0.10000000");
-
-    BOOST_CHECK_EQUAL(UniValue(100000000 * COIN).write(), "100000000.00000000");
-    BOOST_CHECK_EQUAL(UniValue(10000000 * COIN).write(), "10000000.00000000");
-    BOOST_CHECK_EQUAL(UniValue(1000000 * COIN).write(), "1000000.00000000");
-    BOOST_CHECK_EQUAL(UniValue(100000 * COIN).write(), "100000.00000000");
-    BOOST_CHECK_EQUAL(UniValue(10000 * COIN).write(), "10000.00000000");
-    BOOST_CHECK_EQUAL(UniValue(1000 * COIN).write(), "1000.00000000");
-    BOOST_CHECK_EQUAL(UniValue(100 * COIN).write(), "100.00000000");
-    BOOST_CHECK_EQUAL(UniValue(10 * COIN).write(), "10.00000000");
-    BOOST_CHECK_EQUAL(UniValue(COIN).write(), "1.00000000");
-    BOOST_CHECK_EQUAL(UniValue(COIN / 10).write(), "0.10000000");
-    BOOST_CHECK_EQUAL(UniValue(COIN / 100).write(), "0.01000000");
-    BOOST_CHECK_EQUAL(UniValue(COIN / 1000).write(), "0.00100000");
-    BOOST_CHECK_EQUAL(UniValue(COIN / 10000).write(), "0.00010000");
-    BOOST_CHECK_EQUAL(UniValue(COIN / 100000).write(), "0.00001000");
-    BOOST_CHECK_EQUAL(UniValue(COIN / 1000000).write(), "0.00000100");
-    BOOST_CHECK_EQUAL(UniValue(COIN / 10000000).write(), "0.00000010");
-    BOOST_CHECK_EQUAL(UniValue(COIN / 100000000).write(), "0.00000001");
->>>>>>> 92d11163
+    BOOST_CHECK_EQUAL(UniValue(100000 * COIN).write(), "100000.000000");
+    BOOST_CHECK_EQUAL(UniValue(10000 * COIN).write(), "10000.000000");
+    BOOST_CHECK_EQUAL(UniValue(1000 * COIN).write(), "1000.000000");
+    BOOST_CHECK_EQUAL(UniValue(100 * COIN).write(), "100.000000");
+    BOOST_CHECK_EQUAL(UniValue(10 * COIN).write(), "10.000000");
+    BOOST_CHECK_EQUAL(UniValue(COIN).write(), "1.000000");
+    BOOST_CHECK_EQUAL(UniValue(COIN / 10).write(), "0.100000");
+    BOOST_CHECK_EQUAL(UniValue(COIN / 100).write(), "0.010000");
+    BOOST_CHECK_EQUAL(UniValue(COIN / 1000).write(), "0.001000");
+    BOOST_CHECK_EQUAL(UniValue(COIN / 10000).write(), "0.000100");
+    BOOST_CHECK_EQUAL(UniValue(COIN / 100000).write(), "0.000010");
+    BOOST_CHECK_EQUAL(UniValue(COIN / 1000000).write(), "0.000001");
 }
 
 static UniValue ValueFromString(const std::string &str) {
